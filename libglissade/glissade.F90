--- conflicted
+++ resolved
@@ -672,7 +672,7 @@
 
     real(dp), intent(in) :: dt   ! time step (s)
 
-<<<<<<< HEAD
+    call t_startf('glissade_therm_driver')
     if (main_task .and. verbose_glissade) print*, 'Call glissade_therm_driver'
 
     ! Note: glissade_therm_driver uses SI units
@@ -705,43 +705,6 @@
                                 model%temper%waterfrac,                                       & ! unitless
                                 model%temper%bpmp,                                            & ! deg C
                                 model%temper%bmlt)                                              ! m/s on output
-=======
-    call t_startf('glissade_therm_driver')
-    if (call_glissade_therm) then
-
-       if (main_task .and. verbose_glissade) print*, 'Call glissade_therm_driver'
-
-       ! Note: glissade_therm_driver uses SI units
-       !       Output arguments are temp, waterfrac, bmlt_ground and bmlt_float
-       call glissade_therm_driver (model%options%whichtemp,                                      &
-                                   model%options%whichbmlt_float,                                &
-                                   model%options%temp_init,                                      &
-                                   dt,                                                           & ! s
-                                   model%general%ewn,          model%general%nsn,                &
-                                   model%general%upn,                                            &
-                                   model%numerics%idiag_local, model%numerics%jdiag_local,       &
-                                   model%numerics%rdiag_local,                                   &
-                                   model%numerics%sigma,       model%numerics%stagsigma,         &
-                                   model%numerics%thklim*thk0, model%numerics%thklim_temp*thk0,  & ! m
-                                   model%geometry%thck*thk0,                                     & ! m
-                                   model%geometry%topg*thk0,                                     & ! m
-                                   model%geometry%lsrf*thk0,                                     & ! m
-                                   model%climate%eus*thk0,                                       & ! m
-                                   model%climate%artm,                                           & ! deg C    
-                                   model%temper%bheatflx,      model%temper%bfricflx,            & ! W/m2
-                                   model%temper%dissip,                                          & ! deg/s
-                                   model%temper%pmp_threshold,                                   & ! deg C
-                                   model%temper%bmlt_float_rate,                                 & ! m/s
-                                   model%temper%bmlt_float_mask,                                 & ! 0 or 1
-                                   model%temper%bmlt_float_omega,                                & ! s-1
-                                   model%temper%bmlt_float_h0,                                   & ! m
-                                   model%temper%bmlt_float_z0,                                   & ! m
-                                   model%temper%bwat*thk0,                                       & ! m
-                                   model%temper%temp,                                            & ! deg C
-                                   model%temper%waterfrac,                                       & ! unitless
-                                   model%temper%bpmp,                                            & ! deg C
-                                   model%temper%bmlt)                                              ! m/s on output
->>>>>>> 4dc46771
                                      
     ! convert bmlt from m/s to scaled model units
     model%temper%bmlt = model%temper%bmlt * tim0/thk0
