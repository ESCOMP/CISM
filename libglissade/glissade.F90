!+++++++++++++++++++++++++++++++++++++++++++++++++++++++++++++++++++++++++++++++
!                                                             
!   glissade.F90 - part of the Community Ice Sheet Model (CISM)  
!                                                              
!+++++++++++++++++++++++++++++++++++++++++++++++++++++++++++++++++++++++++++++++
!
!   Copyright (C) 2005-2018
!   CISM contributors - see AUTHORS file for list of contributors
!
!   This file is part of CISM.
!
!   CISM is free software: you can redistribute it and/or modify it
!   under the terms of the Lesser GNU General Public License as published
!   by the Free Software Foundation, either version 3 of the License, or
!   (at your option) any later version.
!
!   CISM is distributed in the hope that it will be useful,
!   but WITHOUT ANY WARRANTY; without even the implied warranty of
!   MERCHANTABILITY or FITNESS FOR A PARTICULAR PURPOSE.  See the
!   Lesser GNU General Public License for more details.
!
!   You should have received a copy of the Lesser GNU General Public License
!   along with CISM. If not, see <http://www.gnu.org/licenses/>.
!
!+++++++++++++++++++++++++++++++++++++++++++++++++++++++++++++++++++++++++++++++

! WJS (1-30-12): The following (turning optimization off) is needed as a workaround for an
! xlf compiler bug, at least in IBM XL Fortran for AIX, V12.1 on bluefire
#ifdef CPRIBM
@PROCESS OPT(0)
#endif

!CLEANUP - glissade.F90
!
! NOTE: MJH Lines that start with !### are ones I have identified to be deleted.
!
! This is a new module, originally copied from glide.F90 (William Lipscomb, June 2012)
! Removed SIA-specific code, leaving only the HO code with remapping transport
! Whenever possible, parallel_halo updates should go in this module rather
!  than at lower levels.
!
! +++++++++++++++++++++++++++++++++++++++++++++++++++++++++++++
! +                                                           +
! +  glissade.f90 - part of the CISM ice model        + 
! +                                                           +
! +++++++++++++++++++++++++++++++++++++++++++++++++++++++++++++
! 
#ifdef HAVE_CONFIG_H
#include "config.inc"
#endif

#include "glide_mask.inc"

module glissade

  ! Driver for Glissade (parallel, higher-order) dynamical core

  use glimmer_global, only: dp
  use glimmer_log
  use glide_types
  use glide_io
  use glide_lithot
  use glimmer_config
  use glissade_test, only: glissade_test_halo, glissade_test_transport
  use glide_thck, only: glide_calclsrf  ! TODO - Make this a glissade subroutine, or inline

  implicit none

  integer, private, parameter :: dummyunit=99

  logical, parameter :: verbose_glissade = .false.

  ! Change any of the following logical parameters to true to carry out simple tests
  logical, parameter :: test_transport = .false.   ! if true, call test_transport subroutine
  real(dp), parameter :: thk_init = 500.d0         ! initial thickness (m) for test_transport
  logical, parameter :: test_halo = .false.        ! if true, call test_halo subroutine

contains

!=======================================================================

! Note: There is no glissade_config subroutine; glide_config works for all dycores.

!=======================================================================

  subroutine glissade_initialise(model, evolve_ice)

    ! initialise Glissade model instance

    use parallel
    use glide_stop, only: register_model
    use glide_setup
    use glimmer_ncio
    use glide_velo, only: init_velo  !TODO - Remove call to init_velo?
    use glissade_therm, only: glissade_init_therm
    use glissade_transport, only: glissade_overwrite_acab_mask
    use glissade_basal_water, only: glissade_basal_water_init
    use glissade_masks, only: glissade_get_masks
    use glimmer_scales
    use glide_mask
    use isostasy
    use glimmer_map_init
    use glimmer_coordinates, only: coordsystem_new
    use glissade_grid_operators, only: glissade_stagger
    use glissade_velo_higher, only: glissade_velo_higher_init
    use glide_diagnostics, only: glide_init_diag
    use glissade_calving, only: glissade_calving_mask_init, glissade_calve_ice
    use glissade_inversion, only: glissade_init_inversion, verbose_inversion
    use glimmer_paramets, only: thk0, len0, tim0
    use felix_dycore_interface, only: felix_velo_init

    implicit none

    type(glide_global_type), intent(inout) :: model   ! model instance
    logical, intent(in), optional :: evolve_ice       ! whether ice evolution is turned on (if not present, assumed true)

    !TODO - Is glimmer_version_char still needed?
    character(len=100), external :: glimmer_version_char

    character(len=100) :: message

    real(dp) :: var_maxval   ! max value of a given variable; = 0 if not yet read in
    integer :: i, j, k
    logical :: l_evolve_ice  ! local version of evolve_ice
    integer, dimension(:,:), allocatable :: &
         ice_mask,          & ! = 1 where ice is present, else = 0
         floating_mask,     & ! = 1 where ice is present and floating, else = 0
         ocean_mask,        & ! = 1 if topg is below sea level and ice is absent, else = 0
         land_mask            ! = 1 if topg is at or above sea level, else = 0

    integer :: itest, jtest, rtest

    if (present(evolve_ice)) then
       l_evolve_ice = evolve_ice
    else
       l_evolve_ice = .true.
    end if

    call write_log(trim(glimmer_version_char()))

    ! initialise scales
    call glimmer_init_scales

    ! scale parameters
    call glide_scale_params(model)

    ! set up coordinate systems, and change to the parallel values of ewn and nsn

    ! With outflow BCs, scalars in the halos are set to zero.
    if (model%general%global_bc == GLOBAL_BC_OUTFLOW) then
       call distributed_grid(model%general%ewn, model%general%nsn, outflow_bc_in=.true.)
    elseif (model%general%global_bc == GLOBAL_BC_NO_PENETRATION) then
       ! Note: In this case, halo updates are treated the same as for periodic BC
       !       In addition, we set masks that are used to zero out the outflow velocities in the Glissade velocity solvers
       call distributed_grid(model%general%ewn, model%general%nsn)
    else
       call distributed_grid(model%general%ewn, model%general%nsn)
    endif

    model%general%ice_grid = coordsystem_new(0.d0,               0.d0,               &
                                             model%numerics%dew, model%numerics%dns, &
                                             model%general%ewn,  model%general%nsn)

    model%general%velo_grid = coordsystem_new(model%numerics%dew/2.d0, model%numerics%dns/2.d0, &
                                              model%numerics%dew,      model%numerics%dns,      &
                                              model%general%ewn-1,     model%general%nsn-1)

    ! allocate arrays
    call glide_allocarr(model)

    ! set masks at global boundary for no-penetration boundary conditions
    ! this subroutine includes a halo update
    if (model%general%global_bc == GLOBAL_BC_NO_PENETRATION) then
       call staggered_no_penetration_mask(model%velocity%umask_no_penetration, model%velocity%vmask_no_penetration)
    endif

    ! set uniform basal heat flux (positive down)
    model%temper%bheatflx = model%paramets%geot

    ! compute sigma levels or load from external file
    ! (if not already read from config file)
    call glide_load_sigma(model,dummyunit)

    ! initialize the time step counter
    ! For restart, tstep_count will be overwritten from the restart file.
    ! Alternatively, we could initialize tstep_count as follows:
    !    model%numerics%tstep_count = nint(model%numerics%time/model%numerics%tinc)
    ! But reading from a restart file should prevent roundoff issues.
    model%numerics%tstep_count = 0

    ! open all input files
    call openall_in(model)

    ! read first time slice
    call glide_io_readall(model,model)

    ! Optionally, compute area scale factors for stereographic map projection.
    ! This should be done after reading the input file, in case the input file contains mapping info.
    ! Note: Not yet enabled for other map projections.
    ! Note: Area factors currently are used only when computing diagnostics for the log file.
    !       If area factors are computed based on projection info, then the ice area and volume
    !         computed in CISM's dycore are corrected for area distortions, giving a better estimate
    !        of the true ice area and volume.
    !       However, applying scale factors will give a mass conservation error (total dmass_dt > 0)
    !        in the diagnostics, because horizontal transport does not account for area factors.
    !        Transport conserves mass only under the assumption of rectangular grid cells.
    ! TODO - Tested only for Greenland (N. Hem.; projection origin offset from N. Pole). Test for other grids.

    if (associated(model%projection%stere)) then

       call glimmap_stere_area_factor(model%projection%stere,  &
                                      model%general%ewn,       &
                                      model%general%nsn,       &
                                      model%numerics%dew*len0, &
                                      model%numerics%dns*len0)
    endif

    ! Write projection info to log
    call glimmap_printproj(model%projection)

    ! If SMB input units are mm/yr w.e., then convert to units of acab.
    ! Note: In this case the input field should be called 'smb', not 'acab'.

    if (model%options%smb_input == SMB_INPUT_MMYR_WE) then

       ! make sure a nonzero SMB was read in
       var_maxval = maxval(abs(model%climate%smb))
       var_maxval = parallel_reduce_max(var_maxval)
       if (var_maxval < 1.0d-11) then
          write(message,*) 'Error: Failed to read in a nonzero SMB field with smb_input =', SMB_INPUT_MMYR_WE
          call write_log(trim(message), GM_FATAL)
       endif

       ! Convert units from mm/yr w.e. to m/yr ice
       model%climate%acab(:,:) = model%climate%smb(:,:) * (rhow/rhoi) / 1000.d0

       ! Convert acab from m/yr ice to model units
       model%climate%acab(:,:) = model%climate%acab(:,:) / scale_acab

    else
       ! assume acab was read in with units of m/yr ice; do nothing
    endif

    ! handle relaxed/equilibrium topo
    ! Initialise isostasy first

    call init_isostasy(model)

    select case(model%isostasy%whichrelaxed)

    case(RELAXED_TOPO_INPUT)   ! supplied input topography is relaxed

       model%isostasy%relx = model%geometry%topg

    case(RELAXED_TOPO_COMPUTE) ! supplied topography is in equilibrium
                               !TODO - Test the case RELAXED_TOPO_COMPUTE

       call isos_relaxed(model)

    end select

    ! open all output files
    call openall_out(model)

    ! create glide variables
    call glide_io_createall(model, model)

    ! Compute the cell areas of the grid
    model%geometry%cell_area = model%numerics%dew*model%numerics%dns

    ! If a 2D bheatflx field is present in the input file, it will have been written 
    !  to model%temper%bheatflx.  For the case model%options%gthf = 0, we want to use
    !  a uniform heat flux instead.
    ! If no bheatflx field is present in the input file, then we default to the 
    !  prescribed uniform value, model%paramets%geot.

    if (model%options%gthf == GTHF_UNIFORM) then

       ! Check to see if this flux was present in the input file
       ! (by checking whether the flux is nonuniform over the domain)
       if (abs(maxval(model%temper%bheatflx) - minval(model%temper%bheatflx)) > 1.d-6) then  
          call write_log('Setting uniform prescribed geothermal flux')
          call write_log('(Set gthf = 1 to read geothermal flux field from input file)')
       endif

       ! set uniform basal heat flux (positive down)
       model%temper%bheatflx = model%paramets%geot

    endif

    ! Make sure the basal heat flux follows the positive-down sign convention
    if (maxval(model%temper%bheatflx) > 0.0d0) then
       write(message,*) 'Error, Input basal heat flux has positive values: '
       call write_log(trim(message))
       write(message,*) 'this_rank, maxval =', this_rank, maxval(model%temper%bheatflx)
       call write_log(trim(message))
       write(message,*) 'Basal heat flux is defined as positive down, so should be <= 0 on input'
       call write_log(trim(message), GM_FATAL)
    endif

    ! initialize model diagnostics
    call glide_init_diag(model)

!!    if (this_rank == model%numerics%rdiag_local) then
!!       i = model%numerics%idiag_local
!!       j = model%numerics%jdiag_local
!!       print*, ' '
!!       print*, 'this_rank, i, j, new acab:', this_rank, i, j, model%climate%acab(i,j) * scyr*thk0/tim0
!!    endif

    ! initialize glissade components

    ! Set some variables in halo cells
    ! Note: We need thck and artm in halo cells so that temperature will be initialized correctly
    !        (if not read from input file).
    !       We do an update here for temp in case temp is read from an input file.
    !       If temp is computed below in glissade_init_therm (based on the value of options%temp_init),
    !        then the halos will receive the correct values.
    call parallel_halo(model%geometry%thck)
    call parallel_halo(model%climate%artm)
    call parallel_halo(model%temper%temp)
    call parallel_halo(model%temper%tempunstag)

    ! calculate the lower and upper ice surface
    call glide_calclsrf(model%geometry%thck, model%geometry%topg, model%climate%eus, model%geometry%lsrf)
    model%geometry%usrf = max(0.d0, model%geometry%thck + model%geometry%lsrf)

    ! save starting ice thickness for diagnostics
    model%geometry%thck_old(:,:) = model%geometry%thck(:,:)

    ! Note: For outflow BCs, most fields (thck, usrf, temp, etc.) are set to zero in the global halo,
    !        to create ice-free conditions. However, we might not want to set topg = 0 in the global halo,
    !        because then the global halo will be interpreted as ice-free land, whereas we may prefer to
    !        treat it as ice-free ocean. For this reason, topg is extrapolated from adjacent cells.
    ! Note: For periodic BCs, there is an optional argument periodic_offset_ew for topg.
    !       This is for ismip-hom experiments. A positive EW offset means that
    !        the topography in west halo cells will be raised, and the topography
    !        in east halo cells will be lowered.  This ensures that the topography
    !        and upper surface elevation are continuous between halo cells
    !        and locally owned cells at the edge of the global domain.
    !       In other cases (anything but ismip-hom), periodic_offset_ew = periodic_offset_ns = 0,
    !        and this argument will have no effect.

    if (model%general%global_bc == GLOBAL_BC_OUTFLOW) then
       call parallel_halo_extrapolate(model%geometry%topg)
    else  ! other global BCs, including periodic
       call parallel_halo(model%geometry%topg, periodic_offset_ew = model%numerics%periodic_offset_ew)
    endif

    if (model%options%whichtemp == TEMP_ENTHALPY) call parallel_halo(model%temper%waterfrac)

    ! halo update for kinbcmask (= 1 where uvel and vvel are prescribed, elsewhere = 0)
    ! Note: Instead of assuming that kinbcmask is periodic, we extrapolate it into the global halo
    !       (and also into the north and east rows of the global domain, which are not included 
    !       on the global staggered grid).
    call staggered_parallel_halo_extrapolate (model%velocity%kinbcmask)  ! = 1 for Dirichlet BCs

    !TODO - Remove call to init_velo in glissade_initialise?
    !       Most of what's done in init_velo is needed for SIA only, but still need velowk for call to wvelintg
    call init_velo(model)

    ! Initialize basal hydrology, if needed
    call glissade_basal_water_init(model)

    ! Initialize the temperature profile in each column
    call glissade_init_therm(model%options%temp_init,    model%options%is_restart,  &
                             model%general%ewn,          model%general%nsn,         &
                             model%general%upn,                                     &
                             model%numerics%idiag_local, model%numerics%jdiag_local,&
                             model%numerics%rdiag_local,                            &
                             model%numerics%sigma,       model%numerics%stagsigma,  &
                             model%geometry%thck*thk0,                              & ! m
                             model%climate%artm,                                    & ! deg C
                             model%climate%acab*thk0/tim0,                          & ! m/s
                             model%temper%bheatflx,                                 & ! W/m^2, positive down
                             model%temper%pmp_offset,                               & ! deg C
                             model%temper%temp,                                     & ! deg C
                             model%temper%tempunstag)                                 ! deg C

    if (model%options%gthf == GTHF_COMPUTE) then
       call not_parallel(__FILE__,__LINE__)
       call init_lithot(model)
    end if

    ! Dycore-specific velocity solver initialization
    select case (model%options%whichdycore)

    case ( DYCORE_GLISSADE )   ! glissade finite-element

       call glissade_velo_higher_init

    case ( DYCORE_ALBANYFELIX)

       call felix_velo_init(model)

    end select

    !TODO - Add halo updates of state variables here?

    ! If unstagbeta (i.e., beta on the scalar ice grid) was read from an input file,
    !  then interpolate it to beta on the staggered grid.
    ! NOTE: unstagbeta is initialized to unphys_val (a large negative number),
    !       so its maxval will be > 0 only if the field is read in.
    ! We can make an exception for ISHOM case C; for greater accuracy we set beta in 
    !  subroutine calcbeta instead of interpolating from unstagbeta (one processor only).

    if (maxval(model%velocity%unstagbeta) > 0.d0 .and.   &
               model%options%which_ho_babc /= HO_BABC_ISHOMC) then  ! interpolate to staggered grid
       call write_log('Interpolating beta from unstaggered (unstagbeta) to staggered grid (beta)')
       if (maxval(model%velocity%beta) > 0.0d0 ) then
          call write_log('Warning: the input "beta" field will be overwritten with values interpolated from the input &
               &"unstagbeta" field!')
       endif

       ! do a halo update and interpolate to the staggered grid
       ! Note: stagger_margin_in = 0 => use all values in the staggering, including where ice is absent
       call parallel_halo(model%velocity%unstagbeta)
       call glissade_stagger(model%general%ewn,          model%general%nsn,      &
                             model%velocity%unstagbeta,  model%velocity%beta,    &
                             stagger_margin_in = 0)

    endif  ! unstagbeta > 0

    ! Note: If the beta field has been read from an external file, then model%velocity%beta should not be modified.
    !       If beta is weighted by f_ground or otherwise modified, the modified field is model%velocity%beta_internal.

    ! The MISMIP 3D test case requires reading in a spatial factor that multiplies Coulomb_C.
    ! This factor is read in on the unstaggered grid, then interpolated to the staggered grid.
    ! If this factor is not present in the input file, then set it to 1 everywhere.

    if (maxval(model%basal_physics%C_space_factor) > tiny(0.d0)) then  ! C_space_factor was read in

       if (main_task) print*, 'stagger Coulomb spatial factor C'
       ! do a halo update and interpolate to the staggered grid
       ! Note: stagger_margin_in = 0 => use all values in the staggering, including where ice is absent
       call parallel_halo(model%basal_physics%C_space_factor)
       call glissade_stagger(model%general%ewn,                  model%general%nsn,                       &
                             model%basal_physics%C_space_factor, model%basal_physics%C_space_factor_stag, &
                             stagger_margin_in = 0)

    else  ! C_space_factor was not read in; set to 1 everywhere

       model%basal_physics%C_space_factor(:,:) = 1.d0
       model%basal_physics%C_space_factor_stag(:,:) = 1.d0

    endif

    ! Note: The basal process option is currently disabled.
    ! initialize basal process module
!!    if (model%options%which_bmod == BAS_PROC_FULLCALC .or. &
!!        model%options%which_bmod == BAS_PROC_FASTCALC) then        
!!        call Basal_Proc_init (model%general%ewn, model%general%nsn,model%basalproc,     &
!!                              model%numerics%dttem)
!!    end if      

    ! If acab is to be overwritten for some cells, then set overwrite_acab_mask = 1 for these cells.
    ! We can overwrite the input acab with a fixed value (typically negative) where
    ! (1) the input acab = 0 at initialization, or
    ! (2) the input thck <= overwrite_acab_minthck at initialization
    ! Note: This option is designed for standalone runs, and should be used only with caution for coupled runs.
    !       On restart, overwrite_acab_mask is read from the restart file.

    if (model%climate%overwrite_acab_value /= 0 .and. model%options%is_restart == RESTART_FALSE) then

!!       print*, 'Setting acab = overwrite value (m/yr):', model%climate%overwrite_acab_value * scyr*thk0/tim0

       call glissade_overwrite_acab_mask(model%options%overwrite_acab,          &
                                         model%climate%acab,                    &
                                         model%geometry%thck,                   &
                                         model%climate%overwrite_acab_minthck,  &
                                         model%climate%overwrite_acab_mask)

    endif

    ! calculate mask
    ! Note: This call includes a halo update for thkmask
    !TODO - Replace with glissade masks?
    call glide_set_mask(model%numerics,                                &
                        model%geometry%thck,  model%geometry%topg,     &
                        model%general%ewn,    model%general%nsn,       &
                        model%climate%eus,    model%geometry%thkmask,  &
                        model%geometry%iarea, model%geometry%ivol)

    ! compute halo for relaxed topography
    !TODO - Is this halo update necessary?
    call parallel_halo(model%isostasy%relx)

    ! register the newly created model so that it can be finalised in the case
    ! of an error without needing to pass the whole thing around to every
    ! function that might cause an error
    call register_model(model)

    ! optional unit tests

    if (test_halo) then
       call glissade_test_halo (model)
       call parallel_finalise
    endif
     
    if (test_transport) then
       where (model%geometry%thck > model%numerics%thklim)
          model%geometry%thck = thk_init/thk0
       elsewhere
          model%geometry%thck = 0.d0
       endwhere
    endif

    ! Set debug diagnostics
    rtest = model%numerics%rdiag_local
    itest = model%numerics%idiag_local
    jtest = model%numerics%jdiag_local

    ! initial calving, if desired
    ! Note: Do this only for a cold start with evolving ice, not for a restart
    if (l_evolve_ice .and. &
         model%options%calving_init == CALVING_INIT_ON .and. &
         model%options%is_restart == RESTART_FALSE) then

       ! ------------------------------------------------------------------------
       ! Note: The initial calving solve is treated differently from the runtime calving solve.
       !       In particular, calving-front culling is done at initialization only.
       !       Culling may also be used to remove a row of thin cells (~1 m)
       !        at the calving front, as present in some input data sets.
       !       But we do not want to remove calving_front cells every timestep.
       ! ------------------------------------------------------------------------

       call glissade_calving_solve(model, .true.)   ! init_calving = .true.

       ! The mask needs to be recalculated after calving.
       ! Note: glide_set_mask includes a halo update for thkmask.
       !TODO - Delete this call? Glissade dycore does not use thkmask.
       call glide_set_mask(model%numerics,                                &
                           model%geometry%thck,  model%geometry%topg,     &
                           model%general%ewn,    model%general%nsn,       &
                           model%climate%eus,    model%geometry%thkmask,  &
                           model%geometry%iarea, model%geometry%ivol)

    endif  ! initial calving

    ! Initialize the no-advance calving_mask, if desired
    ! Note: This is done after initial calving, which may include iceberg removal or calving-front culling.
    !       The calving front that exists after initial culling is the one that is held fixed during the simulation.
    ! Note: calving_front_x and calving_front_y already have units of m, so do not require multiplying by len0.

    if (model%options%whichcalving == CALVING_GRID_MASK .and. model%options%is_restart == RESTART_FALSE) then

       call glissade_calving_mask_init(&
                                       model%numerics%dew*len0,       model%numerics%dns*len0,        &
                                       model%geometry%thck*thk0,      model%geometry%topg*thk0,       &
                                       model%climate%eus*thk0,        model%numerics%thklim*thk0,     &
                                       model%calving%calving_front_x, model%calving%calving_front_y,  &
                                       model%calving%calving_mask)
    endif

    ! Note: The DIVA solver needs a halo update for effective viscosity.
    !       This is done at the end of glissade_diagnostic_variable_solve, which in most cases is sufficient.
    !       However, if we are (1) reading efvs from an input file and (2) solving for velocity before
    !        the halo update, then we need a halo update here too, to avoid symmetry issues in the velocity solver.
    !       I ran into this issue when running MISMIP+, which does cold starts (restart = 0) from files containing efvs.
    !       An update is done here regardless of code options, just to be on the safe side.
    call parallel_halo(model%stress%efvs)

    ! recalculate the lower and upper ice surface
    call glide_calclsrf(model%geometry%thck, model%geometry%topg, model%climate%eus, model%geometry%lsrf)
    model%geometry%usrf = max(0.d0, model%geometry%thck + model%geometry%lsrf)

    ! Optionally, do initial calculations for inversion
    if (model%options%which_ho_inversion == HO_INVERSION_COMPUTE .or.  &
        model%options%which_ho_inversion == HO_INVERSION_PRESCRIBE) then

       call glissade_init_inversion(model)

    endif  ! which_ho_inversion

    !WHL - debug
    if (main_task) print*, 'Done in glissade_initialise'

  end subroutine glissade_initialise
  
!=======================================================================

  subroutine glissade_tstep(model, time)

    ! Perform time-step of an ice model instance with the Glissade dycore

    use parallel

    use glimmer_paramets, only: tim0, len0, thk0
    use glimmer_physcon, only: scyr
    use glide_mask, only: glide_set_mask, calc_iareaf_iareag

    implicit none

    type(glide_global_type), intent(inout) :: model   ! model instance
    real(dp), intent(in) :: time         ! current time in years

    ! --- Local variables ---

    integer :: i, j
    integer :: itest, jtest, rtest

    ! ========================

    ! Set debug diagnostics
    rtest = model%numerics%rdiag_local
    itest = model%numerics%idiag_local
    jtest = model%numerics%jdiag_local

    ! Update internal clock
    model%numerics%time = time  
    model%numerics%tstep_count = model%numerics%tstep_count + 1

    if (main_task .and. verbose_glissade) print*, 'glissade_tstep, test_count =', model%numerics%tstep_count

    ! optional transport test
    ! code execution will end when this is done
    if (test_transport) then
       call glissade_test_transport (model)
       return
    endif

    ! save old ice thickness for diagnostics
    ! also used to reset thickness for the no-evolution option
    model%geometry%thck_old(:,:) = model%geometry%thck(:,:)

    ! ------------------------------------------------------------------------
    ! Calculate isostatic adjustment
    ! ------------------------------------------------------------------------
    !
    ! Note: This call used to be near the end of the glissade time step, between
    !       calving and the velocity solve. But this can be problematic, because
    !       a cell identified as grounded for calving purposes can become floating
    !       as a result of isostatic adjustment, or vice versa.
    !       It is better to compute isostasy just after the velocity solve,
    !       at the start of the next time step.
    !
    ! Matt Hoffman writes:
    ! Is this isostasy call in the right place?
    ! Consider for a forward Euler time step:
    ! With a relaxing mantle model, topg is a prognostic (time-evolving) variable:
    !      topg1 = f(topg0, thk0, ...)
    ! However, for a fluid mantle where the adjustment is instantaneous, topg is a diagnostic variable
    !(comparable to calculating floatation height of ice in the ocean):
    !      topg1 = f(thk1)
    ! In either case, the topg update should be separate from the thickness evolution (because thk1 = f(thk0, vel0=g(topg0,...)).
    ! However, if the isostasy calculation needs topg0, the icewaterload call should be made BEFORE thck is updated.
    ! If the isostasy calculation needs topg1, the icewaterload call should be made AFTER thck is updated.
    ! Also, we should think about when marinlim, usrf, lsrf, derivatives should be calculated relative to the topg update via isostasy.
    !
    ! WHL writes (May 2017):
    ! When isostasy is turned on, it is usually run with a relaxing mantle.
    ! With the call moved to the start of the time step, both the icewaterload call (if needed) and
    !  the relaxation are done before the ice thickness update. So we have
    !       topg1 = f(topg0, thk0, ...)
    !  followed by
    !       thk1  = f(thk0, vel0=g(topg0,...)
    ! I think this is what is desired.
    ! ------------------------------------------------------------------------

    call glissade_isostasy_solve(model)

    ! ------------------------------------------------------------------------ 
    ! calculate geothermal heat flux
    ! ------------------------------------------------------------------------ 
    !TODO Not sure if this is in the right place.  G1=f(G0,T0) and T1=g(G0,T0)  
    !     If we update G1 now, then we will be doing T1=g(G1,T0).
    if (model%options%gthf == GTHF_COMPUTE) then
       call not_parallel(__FILE__,__LINE__)
       call calc_lithot(model)
    end if

    ! ------------------------------------------------------------------------
    ! Do the vertical thermal solve if it is time to do so.
    ! Vertical diffusion and strain heating only; no temperature advection.
    ! Note: model%numerics%tinc and model%numerics%time have units of years.
    !       dttem has scaled units, so multiply by tim0/scyr to convert to years.
    ! ------------------------------------------------------------------------ 

    if ( model%numerics%tinc > mod(model%numerics%time, model%numerics%dttem*tim0/scyr)) then

       if (model%options%which_ho_thermal_timestep == HO_THERMAL_BEFORE_TRANSPORT) then

          ! vertical thermal solve before transport
          call glissade_thermal_solve(model,  &
                                      model%numerics%dttem*tim0)   ! convert dt from model units to s

       elseif (model%options%which_ho_thermal_timestep == HO_THERMAL_SPLIT_TIMESTEP) then

          ! vertical thermal solve split into two parts, before and after transport
          call glissade_thermal_solve(model,  &
                                      model%numerics%dttem*tim0/2.0d0)

       endif

    end if

    ! ------------------------------------------------------------------------ 
    ! Compute the basal melt rate beneath floating ice.
    ! (The basal melt rate beneath grounded ice is part of the thermal solve.)
    ! ------------------------------------------------------------------------ 

    call glissade_bmlt_float_solve(model)

    ! Add bmlt_float to bmlt_ground to determine the total bmlt

    ! Note: bmlt = bmlt_ground + bmlt_float may not be equal to the applied melt rate in a given cell,
    !       if ice is thin or absent in the cell.
    ! Note: bmlt does not include bmlt_float_inversion, which is a separate input/output field.
    ! Note: bmlt_ground is computed in glissade_therm_driver.
    !       If glissade_therm_driver is called twice per time step, then bmlt_ground from
    !        the second time is not included in the transport solve, but is diagnostic only.
    !       That is, the transport scheme assumes that the bmlt_ground rate computed during the
    !        first call is applied during the entire time step.
    !       This might lead to small violations of energy conservation.
    !       TODO: Separate the bmlt_ground computation from the temperature computation?

    model%basal_melt%bmlt(:,:) = model%basal_melt%bmlt_ground(:,:) + model%basal_melt%bmlt_float(:,:)

    ! ------------------------------------------------------------------------ 
    ! Calculate ice thickness and tracer evolution under horizontal transport.
    ! The surface and basal mass balances are also applied here.
    ! ------------------------------------------------------------------------ 

    call glissade_thickness_tracer_solve(model)

    ! ------------------------------------------------------------------------ 
    ! Calculate iceberg calving
    ! ------------------------------------------------------------------------ 

    call glissade_calving_solve(model, .false.)   ! init_calving = .false.

    ! ------------------------------------------------------------------------
    ! Clean up variables in ice-free columns.
    ! This subroutine should be called after transport and calving, which may
    !  have set thck = 0 in some cells without zeroing out basal water and tracers.
    ! ------------------------------------------------------------------------ 

    call glissade_cleanup_icefree_cells(model)

    ! ------------------------------------------------------------------------ 
    ! Increment the ice age.
    ! If a cell becomes ice-free, the age is reset to zero.
    ! Note: Internally, the age has the same units as dt, but on output it will be converted to years.
    ! ------------------------------------------------------------------------ 
    
    if (model%options%which_ho_ice_age == HO_ICE_AGE_COMPUTE) then
       do j = 1, model%general%nsn 
          do i = 1, model%general%ewn 
             if (model%geometry%thck(i,j) > 0.0d0) then
                model%geometry%ice_age(:,i,j) = model%geometry%ice_age(:,i,j) + model%numerics%dt
             else
                model%geometry%ice_age(:,i,j) = 0.0d0
             endif
          enddo
       enddo
    endif

    ! glissade_calve_ice adjusts thickness for calved ice.  Therefore the mask needs to be recalculated.
    ! Note: glide_set_mask includes a halo update of thkmask
    ! This time we want to calculate the optional arguments iarea and ivol because thickness 
    ! will not change further during this time step.
    !TODO - Remove this call to glide_set_mask?
    !       This subroutine is called at the beginning of glissade_velo_driver,
    !        so a call here is not needed for the velo diagnostic solve.
    !       The question is whether it is needed for the isostasy.

    call glide_set_mask(model%numerics,                                &
                        model%geometry%thck,  model%geometry%topg,     &
                        model%general%ewn,    model%general%nsn,       &
                        model%climate%eus,    model%geometry%thkmask,  &
                        model%geometry%iarea, model%geometry%ivol)

    ! --- Calculate global area of ice that is floating and grounded.
    !TODO  May want to calculate iareaf and iareag in glide_write_diag and remove those calculations here.  

    call calc_iareaf_iareag(model%numerics%dew,    model%numerics%dns,     &
                            model%geometry%thkmask,                        &
                            model%geometry%iareaf, model%geometry%iareag)

    ! ------------------------------------------------------------------------
    ! Do the vertical thermal solve if it is time to do so.
    ! Note: A thermal solve should be done here (using option HO_THERMAL_AFTER_TRANSPORT 
    !       or HO_THERMAL_SPLIT_TIMESTEP) if it is desired to update the bed temperature 
    !       and pmp temperature after transport and before the velocity solve.
    ! ------------------------------------------------------------------------

    if ( model%numerics%tinc > mod(model%numerics%time, model%numerics%dttem*tim0/scyr)) then

       if (model%options%which_ho_thermal_timestep == HO_THERMAL_AFTER_TRANSPORT) then

          ! vertical thermal solve after transport
          call glissade_thermal_solve(model,  &
                                      model%numerics%dttem*tim0)   ! convert dt from model units to s

       elseif (model%options%which_ho_thermal_timestep == HO_THERMAL_SPLIT_TIMESTEP) then

          ! vertical thermal solve split into two parts, before and after transport
          call glissade_thermal_solve(model,  &
                                      model%numerics%dttem*tim0/2.0d0)

       endif

    end if  ! take a temperature time step

    ! ------------------------------------------------------------------------
    ! Calculate diagnostic variables, including ice velocity
    ! ------------------------------------------------------------------------

    call glissade_diagnostic_variable_solve(model)

    !TODO - Any halo updates needed at the end of glissade_tstep?

  end subroutine glissade_tstep

!=======================================================================

  subroutine glissade_bmlt_float_solve(model)

    ! Solve for basal melting beneath floating ice.

    use glimmer_paramets, only: tim0, thk0, len0
    use glissade_bmlt_float, only: glissade_basal_melting_float
    use glissade_transport, only: glissade_add_mbal_anomaly
    use glissade_masks, only: glissade_get_masks

    use parallel

    implicit none

    type(glide_global_type), intent(inout) :: model   ! model instance

    ! Local variables

    integer, dimension(model%general%ewn, model%general%nsn) ::   &
         ice_mask,              & ! = 1 if ice is present (thck > 0, else = 0
         floating_mask,         & ! = 1 if ice is present (thck > 0) and floating
         ocean_mask               ! = 0 if ice is absent (thck = 0) and topg < 0

    real(dp) :: previous_time

!!    logical, parameter :: verbose_bmlt_float = .true.
    logical, parameter :: verbose_bmlt_float = .false.

    integer :: i, j
    integer :: ewn, nsn
    integer :: itest, jtest, rtest

    ! set grid dimensions
    ewn = model%general%ewn
    nsn = model%general%nsn

    ! set debug diagnostics
    rtest = model%numerics%rdiag_local
    itest = model%numerics%idiag_local
    jtest = model%numerics%jdiag_local

    ! ------------------------------------------------------------------------
    ! Compute the basal melt rate beneath floating ice.
    ! Note: model%basal_melt is a derived type with various fields and parameters
    ! ------------------------------------------------------------------------

    !WHL - Put other simple options in this subroutine instead of glissade_basal_melting_float subroutine?
    !      Break plume and mismip+ into separate subroutines?

    if (main_task .and. verbose_glissade) print*, 'Call glissade_bmlt_float_solve'

    ! Compute bmlt_float depending on the whichbmlt_float option

    if (model%options%whichbmlt_float == BMLT_FLOAT_NONE) then

       model%basal_melt%bmlt_float(:,:) = 0.0d0

    elseif (model%options%whichbmlt_float == BMLT_FLOAT_EXTERNAL) then

       ! Apply the external melt rate

       model%basal_melt%bmlt_float(:,:) = model%basal_melt%bmlt_float_external(:,:)

       ! Optionally, multiply bmlt_float by a scalar adjustment factor
       if (model%basal_melt%bmlt_float_factor /= 1.0d0) then
          model%basal_melt%bmlt_float(:,:) = model%basal_melt%bmlt_float(:,:) * model%basal_melt%bmlt_float_factor
       endif

    else  ! other options include BMLT_FLOAT_CONSTANT, BMLT_FLOAT_MISMIP, BMLT_FLOAT_DEPTH AND BMLT_FLOAT_MISOMIP
          !TODO - Call separate subroutines for each of these three options?

       !WHL - May want to comment out temporarily, if doing basal melting in the diagnostic solve for testing
       call glissade_basal_melting_float(model%options%whichbmlt_float,                         &
                                         ewn,                        nsn,                       &
                                         model%numerics%dew*len0,    model%numerics%dns*len0,   &
                                         itest,                      jtest,                     &
                                         rtest,                                                 &
                                         model%general%x1,                                      & ! m
                                         model%geometry%thck*thk0,                              & ! m
                                         model%geometry%lsrf*thk0,                              & ! m
                                         model%geometry%topg*thk0,                              & ! m
                                         model%climate%eus*thk0,                                & ! m
                                         model%basal_melt,                                      & ! bmlt_float in m/s
                                         model%plume)

       ! Convert bmlt_float from SI units (m/s) to scaled model units
       model%basal_melt%bmlt_float(:,:) = model%basal_melt%bmlt_float(:,:) * tim0/thk0

    endif  ! whichbmlt_float

    ! If desired, add a bmlt_anomaly field.
    ! This is done for the initMIP Greenland and Antarctic experimennts.

    if (model%options%enable_bmlt_anomaly) then

       ! Compute the previous time
       ! Note: When being ramped up, the anomaly is not incremented until after the final time step of the year.
       !       This is the reason for passing the previous time to the subroutine.
       previous_time = model%numerics%time - model%numerics%dt * tim0/scyr

       ! Add the bmlt_float anomaly where ice is present and floating
       call glissade_add_mbal_anomaly(model%basal_melt%bmlt_float,              &   ! scaled model units
                                      model%basal_melt%bmlt_float_anomaly,      &   ! scaled model units 
                                      model%basal_melt%bmlt_anomaly_timescale,  &   ! yr
                                      previous_time)                                ! yr

    endif

    ! Compute masks:
    ! Note: The '0.0d0' argument is thklim. Any ice with thck > 0 gets ice_mask = 1.

    call glissade_get_masks(ewn,                 nsn,                   &
                            model%geometry%thck, model%geometry%topg,   &
                            model%climate%eus,   0.0d0,                 &  ! thklim = 0
                            ice_mask,                                   &
                            floating_mask = floating_mask,              &
                            ocean_mask = ocean_mask)

    ! Zero out bmlt_float in cells that are currently ice-free ocean

    where (ocean_mask == 1)
       model%basal_melt%bmlt_float = 0.0d0
    endwhere

    ! Reduce or zero out bmlt_float in cells with fully or partly grounded ice

    if (model%options%which_ho_ground_bmlt == HO_GROUND_BMLT_NO_GLP) then

       ! Limit basal melting to cells where ice is present and floating (floating_mask = 1).
       where (floating_mask == 0)
          model%basal_melt%bmlt_float = 0.0d0
       endwhere

    else  ! basal melting GLP

       if (model%options%which_ho_ground_bmlt == HO_GROUND_BMLT_FLOATING_FRAC) then

          ! Where unstagf_ground > 0, multiply bmlt_float by the fraction of the cell that is floating.
          ! Cells that are fully grounded will have bmlt_float = 0.
          ! This option ensures smooth changes in bmlt_float as the GL migrates.
          ! However, it may allow spurious melting of grounded ice near the GL.

          where (model%geometry%f_ground_cell > 0.0d0)
             model%basal_melt%bmlt_float = model%basal_melt%bmlt_float   &
                                         * (1.0d0 - model%geometry%f_ground_cell)
          endwhere

       elseif (model%options%which_ho_ground_bmlt == HO_GROUND_BMLT_ZERO_GROUNDED) then

          ! Where unstagf_ground > 0, set bmlt_float = 0.
          ! Cells that are even partly grounded will have bmlt_float = 0.
          ! This option ensures no spurious melting of grounded ice near the GL.
          ! However, it may underestimate melting of floating ice near the GL, especially on coarser grids.

          where (model%geometry%f_ground_cell > 0.0d0)
             model%basal_melt%bmlt_float = 0.0d0
          endwhere

       endif  ! which_ho_ground_bmlt: FLOATING_FRAC or ZERO_GROUNDED

    endif   ! which_ho_ground_bmlt: NO_GLP

    !WHL - debug
    if (this_rank==rtest .and. verbose_bmlt_float) then
       print*, ' '
       print*, 'After glissade_bmlt_float_solve, which_ho_ground_bmlt =', model%options%which_ho_ground_bmlt
       write(6,*) ' '

       if (model%options%which_ho_ground_bmlt == HO_GROUND_BMLT_NO_GLP) then

          print*, 'floating_mask:'
          write(6,'(a6)',advance='no') '      '
          do i = itest-3, itest+3
             write(6,'(i10)',advance='no') i
          enddo
          write(6,*) ' '
          do j = jtest+3, jtest-3, -1
             write(6,'(i6)',advance='no') j
             do i = itest-3, itest+3
                write(6,'(i10)',advance='no') floating_mask(i,j)
             enddo
             write(6,*) ' '
          enddo

       else  ! GLP for bmlt_float

          print*, 'f_ground_cell:'
          write(6,'(a6)',advance='no') '      '
          do i = itest-3, itest+3
             write(6,'(i10)',advance='no') i
          enddo
          write(6,*) ' '
          do j = jtest+3, jtest-3, -1
             write(6,'(i6)',advance='no') j
             do i = itest-3, itest+3
                write(6,'(f10.7)',advance='no') model%geometry%f_ground_cell(i,j)
             enddo
             write(6,*) ' '
          enddo
          write(6,*) ' '

       endif   ! which_ho_ground_bmlt

       print*, ' '
       print*, 'bmlt_float (m/yr):'
       write(6,'(a6)',advance='no') '      '
       do i = itest-3, itest+3
          write(6,'(i10)',advance='no') i
       enddo
       write(6,*) ' '
       do j = jtest+3, jtest-3, -1
          write(6,'(i6)',advance='no') j
          do i = itest-3, itest+3
             write(6,'(f10.7)',advance='no') model%basal_melt%bmlt_float(i,j) * thk0*scyr/tim0
          enddo
          write(6,*) ' '
       enddo
       print*, ' '

       print*, 'Done in glissade_bmlt_float_solve'

    endif  ! this_rank = rtest and verbose_bmlt_float

  end subroutine glissade_bmlt_float_solve

!=======================================================================

  subroutine glissade_thermal_solve(model, dt)

    ! Do the vertical thermal solve.
    ! First call a driver subroutine for vertical temperature or enthalpy evolution,
    ! and then update the basal water.
    use parallel

    use glimmer_paramets, only: tim0, thk0, len0
    use glissade_therm, only: glissade_therm_driver
    use glissade_basal_water, only: glissade_calcbwat

    implicit none

    type(glide_global_type), intent(inout) :: model   ! model instance

    real(dp), intent(in) :: dt   ! time step (s)
    
    ! unscaled model parameters (SI units)
    real(dp), dimension(model%general%ewn,model%general%nsn) ::   &
       bmlt_ground_unscaled,   & ! basal melt rate for grounded ice (m/s)
       bwat_unscaled             ! basal water thickness (m)

    integer :: up

    call t_startf('glissade_thermal_solve')

    if (main_task .and. verbose_glissade) print*, 'Call glissade_therm_driver'

    ! Note: glissade_therm_driver uses SI units
    !       Output arguments are temp, waterfrac, bpmp and bmlt_ground
    call glissade_therm_driver (model%options%whichtemp,                                      &
                                model%options%temp_init,                                      &
                                dt,                                                           & ! s
                                model%general%ewn,          model%general%nsn,                &
                                model%general%upn,                                            &
                                model%numerics%idiag_local, model%numerics%jdiag_local,       &
                                model%numerics%rdiag_local,                                   &
                                model%numerics%sigma,       model%numerics%stagsigma,         &
                                model%numerics%thklim_temp*thk0,                              & ! m
                                model%geometry%thck*thk0,                                     & ! m
                                model%geometry%topg*thk0,                                     & ! m
                                model%geometry%lsrf*thk0,                                     & ! m
                                model%climate%eus*thk0,                                       & ! m
                                model%climate%artm,                                           & ! deg C    
                                model%temper%bheatflx,      model%temper%bfricflx,            & ! W/m2
                                model%temper%dissip,                                          & ! deg/s
                                model%temper%pmp_threshold,                                   & ! deg C
                                model%temper%bwat*thk0,                                       & ! m
                                model%temper%temp,                                            & ! deg C
                                model%temper%waterfrac,                                       & ! unitless
                                model%temper%bpmp,                                            & ! deg C
                                bmlt_ground_unscaled)                                           ! m/s
                                     
    ! Update basal hydrology, if needed
    ! Note: glissade_calcbwat uses SI units

    if (main_task .and. verbose_glissade) print*, 'Call glissade_calcbwat'

    ! convert bwat to SI units for input to glissade_calcbwat
    bwat_unscaled(:,:) = model%temper%bwat(:,:) * thk0

    call glissade_calcbwat(model%options%which_ho_bwat,      &
                           model%basal_physics,              &
                           dt,                               &  ! s
                           model%geometry%thck*thk0,         &  ! m
                           model%numerics%thklim_temp*thk0,  &  ! m
                           bmlt_ground_unscaled,             &  ! m/s
                           bwat_unscaled)                       ! m

    ! convert bmlt and bwat from SI units (m/s and m) to scaled model units
    model%basal_melt%bmlt_ground(:,:) = bmlt_ground_unscaled(:,:) * tim0/thk0
    model%temper%bwat(:,:) = bwat_unscaled(:,:) / thk0

    ! Update tempunstag as sigma weighted interpolation from temp to layer interfaces
    do up = 2, model%general%upn-1
      model%temper%tempunstag(up,:,:) = model%temper%temp(up-1,:,:) +       &
           (model%temper%temp(up,:,:) - model%temper%temp(up-1,:,:)) *      &
           (model%numerics%sigma(up) - model%numerics%stagsigma(up-1)) /    &
           (model%numerics%stagsigma(up) - model%numerics%stagsigma(up-1))
    end do
    ! boundary conditions are identical on both grids, but temp starts at index 0
    model%temper%tempunstag(1,:,:) = model%temper%temp(0,:,:)
    model%temper%tempunstag(model%general%upn,:,:) = model%temper%temp(model%general%upn,:,:)

    !------------------------------------------------------------------------ 
    ! Halo updates
    !------------------------------------------------------------------------ 
    
    ! Note: bwat is needed in halos to compute effective pressure if which_ho_effecpress = HO_EFFECPRESS_BWAT
    call parallel_halo(model%temper%bwat)

    call t_stopf('glissade_thermal_solve')
    
  end subroutine glissade_thermal_solve

!=======================================================================

  subroutine glissade_thickness_tracer_solve(model)

    ! ------------------------------------------------------------------------ 
    ! Calculate ice thickness and tracer evolution, including horizontal transport and surface and basal mass balance.
    ! MJH: This subroutine uses velocity from the previous time step, which is appropriate for a Forward Euler time-stepping scheme.
    ! WHL: We used to have EVOL_NO_THICKNESS = -1 as a Glide option, used to hold the ice surface elevation fixed during CESM runs. 
    !      This option has been replaced by a Glint/Glad option, evolve_ice.
    !      We now have EVOL_NO_THICKESS = 5 as a glissade option.  It is used to hold the ice surface elevation fixed
    !       while allowing temperature to evolve, which can be useful for model spinup.  This option might need more testing.
    ! Note: This subroutine calls the inversion solver, glissade_inversion_solve, because it is convenient to do this
    !       after horizontal transport and before applying the surface and basal mass balance.
    ! ------------------------------------------------------------------------ 

    use parallel

    use glimmer_paramets, only: tim0, thk0, vel0, len0
    use glimmer_physcon, only: scyr
    use glimmer_scales, only: scale_acab
    use glissade_therm, only: glissade_temp2enth, glissade_enth2temp
    use glissade_transport, only: glissade_mass_balance_driver, &
                                  glissade_transport_driver, &
                                  glissade_check_cfl,  &
                                  glissade_transport_setup_tracers, &
                                  glissade_transport_finish_tracers, &
                                  glissade_overwrite_acab,  &
                                  glissade_add_mbal_anomaly
    use glissade_masks, only: glissade_get_masks, glissade_extend_mask
    use glissade_inversion, only: verbose_inversion

    implicit none

    type(glide_global_type), intent(inout) :: model   ! model instance

    ! --- Local variables ---

    integer :: sc  ! subcycling index

    ! temporary arrays in SI units
    real(dp), dimension(model%general%ewn,model%general%nsn) ::   &
       thck_unscaled,     & ! ice thickness (m)
       topg_unscaled,     & ! bedrock topography (m)
       thck_new_unscaled, & ! expected new ice thickness, after mass balance (m)
       acab_unscaled,     & ! surface mass balance (m/s)
       bmlt_unscaled        ! = bmlt (m/s) if basal mass balance is included in continuity equation, else = 0

    ! masks
    integer, dimension(model%general%ewn, model%general%nsn) ::   &
       ice_mask,             & ! = 1 if thck > 0, else = 0
       floating_mask,        & ! = 1 where ice is present and floating, else = 0
       ocean_mask,           & ! = 1 if topg is below sea level and thck = 0, else = 0
       land_mask,            & ! = 1 if topg is at or above sea level, else = 0
       grounding_line_mask,  & ! = 1 if a cell is adjacent to the grounding line, else = 0
       calving_front_mask,   & ! = 1 where ice is floating and borders an ocean cell, else = 0
       extended_ice_sheet_mask ! extension of ice_sheet_mask to include neighbor cells

    real(dp), dimension(model%general%ewn, model%general%nsn) ::  &
       thck_flotation,       & ! thickness at which ice is exactly floating
       thck_calving_front,   & ! effective thickness of ice at the calving front
       effective_areafrac      ! effective fractional area of ice at the calving front

    real(dp) :: previous_time       ! time (yr) at the start of this time step
                                    ! (The input time is the time at the end of the step.)

    real(dp) :: advective_cfl       ! advective CFL number
                                    ! If advective_cfl > 1, the model is unstable without subcycling
    real(dp) :: dt_transport        ! time step (s) for transport; = model%numerics%dt*tim0 by default

    integer :: nsubcyc              ! number of times to subcycle advection

    logical :: do_upwind_transport  ! logical for whether transport code should do upwind transport or incremental remapping
                                    ! set to true for EVOL_UPWIND, else = false

    integer :: ntracers             ! number of tracers to be transported

    integer :: i, j, k
    integer :: ewn, nsn, upn
    integer :: itest, jtest, rtest

    rtest = -999
    itest = 1
    jtest = 1
    if (this_rank == model%numerics%rdiag_local) then
       rtest = model%numerics%rdiag_local
       itest = model%numerics%idiag_local
       jtest = model%numerics%jdiag_local
    endif

    ewn = model%general%ewn
    nsn = model%general%nsn
    upn = model%general%upn

    select case(model%options%whichevol)

    case(EVOL_INC_REMAP, EVOL_UPWIND, EVOL_NO_THICKNESS) 

       if (model%options%whichevol == EVOL_UPWIND) then
          do_upwind_transport = .true.
       else
          do_upwind_transport = .false.
       endif

       !-------------------------------------------------------------------------
       ! First transport ice thickness and temperature, given the horizontal velocity (u,v).
       ! Then apply the surface and basal mass balance in each grid cell.
       ! Note: The main reason to do both transport and mass balance in one subroutine is
       !  that both operations require tracer array setup and cleanup (e.g., copying the 
       !  various tracer fields into generic tracer arrays). With this arrangement,
       !  the tracer operations need to be done only once.
       !-------------------------------------------------------------------------
       ! MJH: I put the no thickness evolution option here so that it is still possible 
       !      (but not required) to use IR to advect temperature when thickness evolution is turned off.
       ! TODO  MJH If we really want to support no evolution, then we may want to implement it so that IR does not occur 
       !       at all - right now a run can fail because of a CFL violation in IR even if evolution is turned off.  Do we want
       !       to support temperature evolution without thickness evolution?  If so, then the current implementation may be preferred approach.

       call t_startf('inc_remap_driver')

       if (verbose_glissade .and. main_task) print *, 'Compute dH/dt'

       call t_startf('glissade_transport_driver')

       ! ------------------------------------------------------------------------
       ! Compute some masks prior to horizontal transport.
       ! Some of these masks are used for inversion calculations.
       ! ------------------------------------------------------------------------

       call glissade_get_masks(ewn,                      nsn,              &
                               model%geometry%thck*thk0,                   &   ! m
                               model%geometry%topg*thk0,                   &   ! m
                               model%climate%eus*thk0,                     &   ! m
                               0.0d0,                                      &   ! thklim = 0
                               ice_mask,                                   &
                               floating_mask = floating_mask,              &
                               ocean_mask = ocean_mask,                    &
                               land_mask = land_mask,                      &
                               grounding_line_mask = grounding_line_mask)

       ! For the enthalpy option, derive enthalpy from temperature and waterfrac.
       ! Must transport enthalpy rather than temperature/waterfrac to conserve energy.
       !TODO: Move this code to glissade_transport_setup_tracers?

       if (model%options%whichtemp == TEMP_ENTHALPY) then  ! Use IR to transport enthalpy
          ! Note: glissade_temp2enth expects SI units
          do j = 1, nsn
             do i = 1, ewn
                call glissade_temp2enth (model%numerics%stagsigma(1:upn-1),        &
                                         model%temper%temp(0:upn,i,j),     model%temper%waterfrac(1:upn-1,i,j),   &
                                         model%geometry%thck(i,j)*thk0,    model%temper%enthalpy(0:upn,i,j))
             enddo
          enddo
       endif    ! TEMP_ENTHALPY

       ! copy tracers (temp/enthalpy, etc.) into model%geometry%tracers
       call glissade_transport_setup_tracers (model)

       ! temporary in/out arrays in SI units
       thck_unscaled(:,:) = model%geometry%thck(:,:) * thk0
       topg_unscaled(:,:) = model%geometry%topg(:,:) * thk0

       ! pre-transport halo updates for thickness and tracers
       call parallel_halo(thck_unscaled)
       call parallel_halo(topg_unscaled)
       call parallel_halo_tracers(model%geometry%tracers)
       call parallel_halo_tracers(model%geometry%tracers_usrf)
       call parallel_halo_tracers(model%geometry%tracers_lsrf)

       ! pre-transport halo updates for velocity
       ! Velocity update might be needed if velo has not been updated in the halo since the previous diagnostic solve.
       !  (just to be on the safe side).

       call staggered_parallel_halo(model%velocity%uvel)
       call staggered_parallel_halo(model%velocity%vvel)

       ! --- Determine CFL limits ---
       ! Note: We are using the subcycled dt here (if subcycling is on).
       !  (See note above about the EVOL_NO_THICKNESS option and how it is affected by a CFL violation)
       !  stagthck, dusrfdew/ns and u/vvel need to be from the previous time step (and are at this point)
       ! Note: If using adaptive subcycling (with adaptive_cfl_threshold > 0), then dt_transport should
       !       be equal to dt (which is the case by default).
       !TODO - Remove the dt_transport option and simply rely on adaptive subcycling as needed?

       call glissade_check_cfl(ewn,                       nsn,                       upn-1,                    &
                               model%numerics%dew * len0, model%numerics%dns * len0, model%numerics%sigma,     &
                               model%geomderv%stagthck * thk0,                                                 &
                               model%geomderv%dusrfdew*thk0/len0, model%geomderv%dusrfdns*thk0/len0,           &
                               model%velocity%uvel * scyr * vel0, model%velocity%vvel * scyr * vel0,           &
                               model%numerics%dt_transport * tim0 / scyr,                                      &
                               model%numerics%adv_cfl_dt,         model%numerics%diff_cfl_dt)

       ! Set the transport timestep.
       ! The timestep is model%numerics%dt by default, but optionally can be reduced for subcycling

       if (model%numerics%adaptive_cfl_threshold > 0.0d0) then

          !WHL - debug
!          if (main_task) then
!             print*, 'Check advective CFL threshold'
!             print*, 'model dt (yr) =', model%numerics%dt * tim0/scyr
!             print*, 'adv_cfl_dt    =', model%numerics%adv_cfl_dt
!          endif

          advective_cfl = model%numerics%dt*(tim0/scyr) / model%numerics%adv_cfl_dt
          if (advective_cfl > model%numerics%adaptive_cfl_threshold) then

             ! compute the number of subcycles
             ! If advective_cfl > advective_cfl_threshold, then nsubcyc >= 2
             ! The larger the ratio, the larger the value of nsubcyc
             nsubcyc = ceiling(advective_cfl / model%numerics%adaptive_cfl_threshold)

             if (main_task) then
                print*, 'WARNING: adv_cfl_dt exceeds threshold; CFL =', advective_cfl
                print*, 'Ratio =', advective_cfl / model%numerics%adaptive_cfl_threshold
                print*, 'nsubcyc =', nsubcyc
             endif
          else
             nsubcyc = 1
          endif
          dt_transport = model%numerics%dt * tim0 / real(nsubcyc,dp)   ! convert to s

       else  ! no adaptive subcycling
          nsubcyc = model%numerics%subcyc
          dt_transport = model%numerics%dt_transport * tim0  ! convert to s
       endif

       !-------------------------------------------------------------------------
       ! Compute horizontal transport of mass and tracers, subcycling as needed.
       !-------------------------------------------------------------------------

       do sc = 1, nsubcyc

          if (nsubcyc > 1 .and. main_task) write(*,*) 'Subcycling transport: Cycle', sc

          ! Call the transport driver subroutine.
          ! (includes a halo update for thickness: thck_unscaled in this case)
          !
          ! Note: This subroutine assumes SI units:
          !       * dt (s)
          !       * dew, dns, thck (m)
          !       * uvel, vvel (m/s)
          !       Since thck has intent(inout), we create and pass a temporary array (thck_unscaled) with units of m.
          ! Note: tracers_ursf and tracers_lsrf are not transported, but they provide upper and lower BCs
          !       for vertical remapping. They are intent(in).

          call glissade_transport_driver(dt_transport,                                         &  ! s
                                         model%numerics%dew * len0, model%numerics%dns * len0, &
                                         ewn,          nsn,         upn-1,                     &
                                         model%numerics%sigma,                                 &
                                         model%velocity%uvel(:,:,:) * vel0,                    &  ! m/s
                                         model%velocity%vvel(:,:,:) * vel0,                    &  ! m/s
                                         thck_unscaled(:,:),                                   &  ! m
                                         model%geometry%ntracers,                              &
                                         model%geometry%tracers(:,:,:,:),                      &
                                         model%geometry%tracers_usrf(:,:,:),                   &
                                         model%geometry%tracers_lsrf(:,:,:),                   &
                                         model%options%which_ho_vertical_remap,                &
                                         upwind_transport_in = do_upwind_transport)

          ! halo updates for thickness and tracers
          call parallel_halo(thck_unscaled)
          call parallel_halo_tracers(model%geometry%tracers)

       enddo     ! subcycling of transport

       !-------------------------------------------------------------------------
       ! Prepare the surface and basal mass balance terms.
       ! Note: The basal mass balance has been computed in subroutine glissade_bmlt_float_solve.
       !-------------------------------------------------------------------------

       ! Compute a corrected acab field that includes any prescribed anomalies.
       ! Typically, acab_corrected = acab, but sometimes (e.g., for initMIP) it includes a time-dependent anomaly.
       ! Note that acab itself does not change in time.

       ! initialize
       model%climate%acab_corrected(:,:) = model%climate%acab(:,:)

       ! Optionally, multiply acab by a scalar adjustment factor
       if (model%climate%acab_factor /= 1.0d0) then
          model%climate%acab_corrected(:,:) = model%climate%acab_corrected(:,:) * model%climate%acab_factor
       endif

       if (model%options%enable_acab_anomaly) then

          ! Note: When being ramped up, the anomaly is not incremented until after the final time step of the year.
          !       This is the reason for passing the previous time to the subroutine.
          previous_time = model%numerics%time - model%numerics%dt * tim0/scyr

          call glissade_add_mbal_anomaly(model%climate%acab_corrected,          &   ! scaled model units
                                         model%climate%acab_anomaly,            &   ! scaled model units
                                         model%climate%acab_anomaly_timescale,  &   ! yr
                                         previous_time)

          !WHL - debug
!!          if (this_rank==rtest) then
!!             i = model%numerics%idiag
!!             j = model%numerics%jdiag
!!             print*, 'i, j, total anomaly (m/yr), previous_time, new acab (m/yr):', &
!!                      i, j, model%climate%acab_anomaly(i,j)*thk0*scyr/tim0, previous_time, model%climate%acab_corrected(i,j)
!!          endif

       endif

       ! Optionally, overwrite acab_corrected where overwrite_acab_mask = 1.

       if (model%options%overwrite_acab /= 0) then

          call glissade_overwrite_acab(model%climate%overwrite_acab_mask,  &
                                       model%climate%overwrite_acab_value, &
                                       model%climate%acab_corrected)
       endif

       ! Optionally, block ice sheet inception by allowing SMB to be nonzero
       !  only in the main ice sheet and in cells adjacent to the ice sheet.
       ! Note: The ice sheet mask is computed in the diagnostic solve at the end of the previous time step
       !       (and at initialization).  Since it includes all cells that were part of the ice sheet
       !       before transport, an extended version of the mask will include all cells that potentially
       !       are part of the ice sheet after transport.

       if (model%options%block_inception) then

          ! Extend the ice sheet mask to include nearest neighbors (both edge and corner neighbors).

          call glissade_extend_mask(model%general%ewn,   model%general%nsn,     &
                                    model%geometry%ice_sheet_mask,              &
                                    extended_mask = extended_ice_sheet_mask)

          ! SMB is allowed to be positive only where ice_mask_smb = 1.
          ! Note: This code allows cells outside the ice sheet to melt.

          where (extended_ice_sheet_mask == 0)
             model%climate%acab_corrected = min(model%climate%acab_corrected, 0.0d0)
          endwhere

       endif

       ! Convert acab_corrected to a temporary array in SI units (m/s)
       acab_unscaled(:,:) = model%climate%acab_corrected(:,:) * thk0/tim0

       ! Convert bmlt in SI units (m/s)
       ! Note: bmlt is the sum of bmlt_ground (computed in glissade_thermal_solve) and bmlt_float
       !       (computed in glissade_bmlt_float_solve).
       ! Note: bmlt can be turned off by setting options%basal_mbal = BASAL_MBAL_NO_CONTINUITY

       if (model%options%basal_mbal == BASAL_MBAL_CONTINUITY) then    ! include bmlt in continuity equation
          bmlt_unscaled(:,:) = model%basal_melt%bmlt(:,:) * thk0/tim0
       else                                                           ! do not include bmlt in continuity equation
          bmlt_unscaled(:,:) = 0.0d0
       endif

       !-------------------------------------------------------------------------
       ! Optionally, invert for basal fields: topography, basal traction and basal melting.
       ! Note: The masks passed to glissade_inversion_solve are based on the ice state before transport.
       !-------------------------------------------------------------------------

       if (model%options%which_ho_inversion == HO_INVERSION_COMPUTE .or. &
           model%options%which_ho_inversion == HO_INVERSION_PRESCRIBE) then

          ! Compute the new ice thickness that would be computed after applying the SMB and BMB, without inversion.
          thck_new_unscaled = thck_unscaled(:,:) + (acab_unscaled - bmlt_unscaled) * model%numerics%dt*tim0
          thck_new_unscaled = max(thck_new_unscaled, 0.0d0)

          call glissade_inversion_solve(model,               &
                                        thck_new_unscaled,   &
                                        ice_mask,            &
                                        floating_mask,       &
                                        land_mask,           &
                                        grounding_line_mask)

       endif  ! which_ho_inversion

       ! ------------------------------------------------------------------------
       ! Get masks used for the mass balance calculation.
       ! Pass thklim = 0 to identify cells with thck > 0 (not thck > thklim).
       ! Use ocean_mask to identify ocean cells where positive acab should not be applied.
       ! Use thck_calving_front to compute a fractional area for calving_front cells.
       ! ------------------------------------------------------------------------

       call glissade_get_masks(ewn,                      nsn,              &
                               thck_unscaled,                              &   ! m
                               topg_unscaled,                              &   ! m
                               model%climate%eus*thk0,                     &   ! m
                               0.0d0,                                      &   ! thklim = 0
                               ice_mask,                                   &
                               floating_mask = floating_mask,              &
                               land_mask = land_mask,                      &
                               ocean_mask = ocean_mask,                    &
                               which_ho_calving_front = model%options%which_ho_calving_front, &
                               calving_front_mask = calving_front_mask,    &
                               thck_calving_front = thck_calving_front)

       ! Compute the effective fractional area of calving_front cells.

       do j = 1, nsn
          do i = 1, ewn
             if (calving_front_mask(i,j) == 1 .and. thck_calving_front(i,j) > 0.0d0) then
                effective_areafrac(i,j) = thck_unscaled(i,j) / thck_calving_front(i,j)
                effective_areafrac(i,j) = min(effective_areafrac(i,j), 1.0d0)
             elseif (ocean_mask(i,j) == 1) then
                effective_areafrac(i,j) = 0.0d0  ! acab and bmlt not applied to ice-free ocean cells
             else  ! non-CF ice-covered cells and/or land cells
                effective_areafrac(i,j) = 1.0d0
             endif
          enddo
       enddo

       if (model%options%which_ho_inversion == HO_INVERSION_COMPUTE .or. &
           model%options%which_ho_inversion == HO_INVERSION_PRESCRIBE) then

          ! Add bmlt_float_inversion to bmlt_unscaled, the melt rate passed to the mass balance driver.
          ! Both fields have units of m/s.

          ! Note: The bmlt array passed to glissade_mass_balance_driver is assumed to apply
          !        only to the ice-covered fraction of the cell, as measured by effective_areafrac.
          !        For example, if bmlt = 1 m/yr and effective_areafrac = 0.5, the melt rate
          !         is applied to only 50% of the ice. The effective melt rate is thus 0.5 m/yr.
          !       However, bmlt_float_inversion is assumed to apply to the full cell area.
          !        For example, if the mean ice thickness (i.e., thck) is 100 m and the target 
          !        thickness is 50 m, then we would have bmlt_float_inversion = (100 - 50)/dt.
          !        Suppose effective_areafrac = 0.5. Then we should divide bmlt_float_inversion by 0.5
          !        when adding it to bmlt, because bmlt will be applied to only half the cell
          !        in glissade_mass_balance_driver.

          where (effective_areafrac > 0.0d0)
             bmlt_unscaled = bmlt_unscaled + model%inversion%bmlt_float_inversion/effective_areafrac
          endwhere

       endif  ! which_ho_inversion

       ! TODO: Zero out acab_unscaled and bmlt_unscaled in cells that are ice-free ocean after transport?
       !       Then it would not be necessary to pass ocean_mask to glissade_mass_balance_driver.

       ! Initialize the applied acab and bmlt.
       ! Note: These are smaller in magnitude than the input acab and bmlt for cells where either
       !       (1) the full column melts, and energy remains for melting, or
       !       (2) a positive mass balance is ignored, because a cell is ice-free ocean

       model%climate%acab_applied = 0.0d0
       model%basal_melt%bmlt_applied = 0.0d0

       ! ------------------------------------------------------------------------
       ! Apply the surface mass balance (acab) and basal mass balance (bmlt).
       ! Note: This subroutine assumes SI units:
       !       * dt (s)
       !       * dew, dns, thck (m)
       !       * acab, bmlt (m/s)
       ! ------------------------------------------------------------------------

       call glissade_mass_balance_driver(model%numerics%dt * tim0,                             &
                                         model%numerics%dew * len0, model%numerics%dns * len0, &
                                         ewn,         nsn,          upn-1,                     &
                                         model%numerics%sigma,                                 &
                                         thck_unscaled(:,:),                                   &  ! m
                                         acab_unscaled(:,:),                                   &  ! m/s
                                         bmlt_unscaled(:,:),                                   &  ! m/s
                                         model%climate%acab_applied(:,:),                      &  ! m/s
                                         model%basal_melt%bmlt_applied(:,:),                   &  ! m/s
                                         ocean_mask(:,:),                                      &
                                         effective_areafrac(:,:),                              &
                                         model%geometry%ntracers,                              &
                                         model%geometry%tracers(:,:,:,:),                      &
                                         model%geometry%tracers_usrf(:,:,:),                   &
                                         model%geometry%tracers_lsrf(:,:,:),                   &
                                         model%options%which_ho_vertical_remap)

       !WHL - debug
       call parallel_halo(thck_unscaled)

       !-------------------------------------------------------------------------
       ! Cleanup
       !-------------------------------------------------------------------------

       ! copy tracers (temp/enthalpy, etc.) from model%geometry%tracers back to standard arrays
       call glissade_transport_finish_tracers(model)

       ! convert applied mass balance from m/s back to scaled model units
       model%climate%acab_applied(:,:) = model%climate%acab_applied(:,:)/thk0 * tim0
       model%basal_melt%bmlt_applied(:,:) = model%basal_melt%bmlt_applied(:,:)/thk0 * tim0

       ! convert thck back to scaled units
       ! (acab_unscaled is intent(in) above, so no need to scale it back)
       model%geometry%thck(:,:) = thck_unscaled(:,:) / thk0

       ! For the enthalpy option, convert enthalpy back to temperature/waterfrac.

       if (model%options%whichtemp == TEMP_ENTHALPY) then

          ! Note: glissade_enth2temp expects SI units
          do j = 1, nsn
             do i = 1, ewn
                call glissade_enth2temp(model%numerics%stagsigma(1:upn-1),                                    &
                                        model%geometry%thck(i,j)*thk0,    model%temper%enthalpy(0:upn,i,j),   &
                                        model%temper%temp(0:upn,i,j),     model%temper%waterfrac(1:upn-1,i,j))
             enddo
          enddo
         
       endif    ! TEMP_ENTHALPY

       if (this_rank==rtest .and. verbose_glissade) then
          print*, ' '
          print*, 'After glissade_transport_driver:'
          print*, 'max, min thck (m)=', maxval(model%geometry%thck)*thk0, minval(model%geometry%thck)*thk0
          print*, 'max, min acab (m/yr) =', &
                  maxval(model%climate%acab_corrected)*scale_acab, &
                  minval(model%climate%acab_corrected)*scale_acab
          print*, 'max, min artm =', maxval(model%climate%artm), minval(model%climate%artm)
          print*, 'thklim =', model%numerics%thklim * thk0
          print*, 'max, min temp =', maxval(model%temper%temp), minval(model%temper%temp)
          print*, ' '
          print*, 'thck:'
          write(6,'(a6)',advance='no') '      '
          do i = itest-5, itest+5
             write(6,'(i14)',advance='no') i
          enddo
          write(6,*) ' '
          do j = jtest+2, jtest-2, -1
             write(6,'(i6)',advance='no') j
             do i = itest-5, itest+5
                write(6,'(f14.7)',advance='no') model%geometry%thck(i,j) * thk0
             enddo
             write(6,*) ' '
          enddo
          print*, ' '
          k = upn
          print*, 'temp, k =', k
          write(6,'(a6)',advance='no') '      '
          do i = itest-5, itest+5
             write(6,'(i14)',advance='no') i
          enddo
          write(6,*) ' '
          do j = jtest+2, jtest-2, -1
             write(6,'(i6)',advance='no') j
             do i = itest-5, itest+5
                write(6,'(f14.7)',advance='no') model%temper%temp(k,i,j)
             enddo
             write(6,*) ' '
          enddo
       endif

       call t_stopf('glissade_transport_driver')

       call t_stopf('inc_remap_driver')

       if (model%options%whichevol == EVOL_NO_THICKNESS) then
          ! restore old thickness
          model%geometry%thck(:,:) = model%geometry%thck_old(:,:)
       endif

    end select

    !------------------------------------------------------------------------
    ! Update the upper and lower ice surface
    ! Note that glide_calclsrf loops over all cells, including halos,
    !  so halo updates are not needed for lsrf and usrf.
    !TODO - Not sure this update is needed here.  It is done at the start
    !       of the diagnostic solve, but may not be needed for calving.
    !------------------------------------------------------------------------
    
    call glide_calclsrf(model%geometry%thck, model%geometry%topg,       &
                        model%climate%eus,   model%geometry%lsrf)

    model%geometry%usrf(:,:) = max(0.d0, model%geometry%thck(:,:) + model%geometry%lsrf(:,:))

    if (verbose_inversion .and. this_rank == rtest) then
       i = itest
       j = jtest
       print*, ' '
       print*, 'After mass balance, thck (m):'
       do j = jtest+3, jtest-3, -1
          do i = itest-3, itest+3
             write(6,'(f10.3)',advance='no') model%geometry%thck(i,j)*thk0
          enddo
          write(6,*) ' '
       enddo
       print*, ' '
       print*, 'usrf (m):'
       do j = jtest+3, jtest-3, -1
          do i = itest-3, itest+3
             write(6,'(f10.3)',advance='no') model%geometry%usrf(i,j)*thk0
          enddo
          write(6,*) ' '
       enddo
       print*, ' '
       print*, 'usrf - usrf_obs (m):'
       do j = jtest+3, jtest-3, -1
          do i = itest-3, itest+3
             write(6,'(f10.3)',advance='no') &
                  model%geometry%usrf(i,j)*thk0 - model%geometry%usrf_obs(i,j)*thk0
          enddo
          write(6,*) ' '
       enddo
    endif   ! verbose_inversion
    
  end subroutine glissade_thickness_tracer_solve

!=======================================================================

  subroutine glissade_inversion_solve(model,               &
                                      thck_new_unscaled,   &
                                      ice_mask,            &
                                      floating_mask,       &
                                      land_mask,           &
                                      grounding_line_mask)

    use parallel

    use glimmer_paramets, only: tim0, thk0
    use glimmer_physcon, only: scyr
    use glissade_inversion, only: invert_bmlt_float, prescribe_bmlt_float, &
                                  invert_basal_traction, prescribe_basal_traction, &
                                  invert_basal_topography, verbose_inversion
    implicit none

    type(glide_global_type), intent(inout) :: model   ! model instance

    real(dp), dimension(model%general%ewn, model%general%nsn), intent(in) ::   &
       thck_new_unscaled       ! ice thickness expected after mass balance, without inversion (m)

    !Note: These masks are not part of the model derived type, and they are computed before transport
    !      based on the old ice thickness, so they cannot be computed here.
    !TODO - Make these masks part of the model derived type, so they do not need to be passed in?

    integer, dimension(model%general%ewn, model%general%nsn), intent(in) ::   &
       ice_mask,             & ! = 1 if thck > 0, else = 0
       floating_mask,        & ! = 1 where ice is present and floating, else = 0
       land_mask,            & ! = 1 if topg is at or above sea level, else = 0
       grounding_line_mask     ! = 1 if a cell is adjacent to the grounding line, else = 0

    ! --- Local variables ---

    real(dp), dimension(model%general%ewn,model%general%nsn) ::   &
       thck_unscaled,        & ! ice thickness (m)
       topg_unscaled,        & ! bedrock topography (m)
       lsrf_new_unscaled,    & ! expected new lower surface elevation (m)
       usrf_new_unscaled,    & ! expected new upper surface elevation (m)
       dthck_dt_inversion      ! dH/dt resulting from transport and mass balance (m/s)

    real(dp) :: alpha               ! shorthand for inversion%babc_time_smoothing, in range [0,1]

    !TODO - Make invert_topg a config option
    logical, parameter :: invert_topg = .false.

    integer :: i, j
    integer :: ewn, nsn
    integer :: itest, jtest, rtest

    rtest = -999
    itest = 1
    jtest = 1
    if (this_rank == model%numerics%rdiag_local) then
       rtest = model%numerics%rdiag_local
       itest = model%numerics%idiag_local
       jtest = model%numerics%jdiag_local
    endif

    ewn = model%general%ewn
    nsn = model%general%nsn

    ! Compute a temporary topg array in SI units (m)
    topg_unscaled(:,:) = model%geometry%topg(:,:) * thk0

    ! Calculate the expected new lower and upper ice surface
    ! Note: usrf_new_unscaled is used in inversion calculations, but model%geometry%usrf is not updated
    !       until after the mass balance calculation. 
    call glide_calclsrf(thck_new_unscaled, topg_unscaled, model%climate%eus*thk0, lsrf_new_unscaled)
    usrf_new_unscaled = max(0.d0, thck_new_unscaled + lsrf_new_unscaled)

    if (model%options%which_ho_inversion == HO_INVERSION_COMPUTE) then

       ! Invert for basal topography in cells adjacent to the grounding line.
       ! The goal is to correct for observation errors which might imply a cell is grounded
       !  when it is really floating, or vice versa.
       ! For cells where usrf > usrf_obs, the topography is lowered (to reduce usrf and f_ground),
       !  and for cells where usrf < usrf_obs, the topography is raised (to increasee usrf and f_ground).

       if (invert_topg) then
          call invert_basal_topography(model%numerics%dt*tim0,                 &  ! s
                                       ewn,               nsn,                 &
                                       itest,    jtest,   rtest,               &
                                       ice_mask,                               &
                                       grounding_line_mask,                    &
                                       usrf_new_unscaled,                      &  ! m
                                       model%geometry%usrf_obs*thk0,           &  ! m
                                       topg_unscaled,                          &  ! m
                                       model%geometry%topg_obs*thk0,           &  ! m
                                       model%climate%eus*thk0)

          call parallel_halo(topg_unscaled)
       endif

       ! Compute the thickness tendency dH/dt (m/s) resulting from transport and mass balance
       ! (but not including bmlt_float_inversion). We set dthck_dt = 0 for ice-free cells.
       ! This tendency is used when inverting for powerlaw_c_inversion.

       ! Note: A similar variable, geometry%dthck_dt, is computed at the end of the time step for diagnostic output.
       !       This is simply the rate of change of thickness between the start and end of the time step.

       where (model%geometry%thck_old > 0.0d0)
          dthck_dt_inversion = (thck_new_unscaled - model%geometry%thck_old*thk0) &
                             / (model%numerics%dt * tim0)
       elsewhere
          dthck_dt_inversion = 0.0d0
       endwhere

       ! Optionally, compute an exponential moving average of usrf and dthck_dt
       ! The larger the factor, the more rapidly earlier values are discounted.
       alpha = model%inversion%babc_time_smoothing
       alpha = min(alpha, 1.0d0 - 1.0d0/real(model%numerics%tstep_count,dp))  ! decrease smoother for first few time steps
       alpha = min(1.0d0, max(alpha,0.0d0))  ! limit to [0,1]
       if (alpha < 1.0d0) then
          ! take moving averages of usrf and dthck_dt with contributions from previous values
          model%inversion%usrf_inversion(:,:) = (1.d0 - alpha) * usrf_new_unscaled(:,:)  &
                                                      + alpha  * model%inversion%usrf_inversion(:,:)
          model%inversion%dthck_dt_inversion(:,:) = (1.d0 - alpha) * dthck_dt_inversion(:,:)  &
                                                      + alpha  * model%inversion%dthck_dt_inversion(:,:)
       else
          ! simply copy the latest values
          model%inversion%usrf_inversion(:,:) = usrf_new_unscaled(:,:)
          model%inversion%dthck_dt_inversion(:,:) = dthck_dt_inversion(:,:)
       endif   ! alpha < 1

       !WHL - debug
       if (verbose_inversion .and. this_rank == rtest) then
          i = itest
          j = jtest
          print*, ' '
          print*, 'Computed moving averages: rank, i, j, alpha =', rtest, i, j, alpha
          print*, ' '
          print*, 'current usrf (m):'
          do j = jtest+3, jtest-3, -1
             do i = itest-3, itest+3
                write(6,'(f10.4)',advance='no') usrf_new_unscaled(i,j)
             enddo
             write(6,*) ' '
          enddo
          print*, ' '
          print*, 'moving average usrf:'
          do j = jtest+3, jtest-3, -1
             do i = itest-3, itest+3
                write(6,'(f10.4)',advance='no') model%inversion%usrf_inversion(i,j)
             enddo
             write(6,*) ' '
          enddo
          print*, ' '
          print*, 'current dH/dt (m/yr):'
          do j = jtest+3, jtest-3, -1
             do i = itest-3, itest+3
                write(6,'(f10.4)',advance='no') dthck_dt_inversion(i,j)*scyr
             enddo
             write(6,*) ' '
          enddo
          print*, ' '
          print*, 'moving average dH/dt:'
          do j = jtest+3, jtest-3, -1
             do i = itest-3, itest+3
                write(6,'(f10.4)',advance='no') model%inversion%dthck_dt_inversion(i,j)*scyr
             enddo
             write(6,*) ' '
          enddo
       endif

       ! Determine the basal traction field, powerlaw_c_inversion, if desired.
       ! Notes: (1) For inversion purposes, ice_mask = 1 where thck > 0.0 (not where thck > thklim).
       !        (2) usrf_unscaled is the expected new value after applying the mass balance.
       !        (3) These masks are computed before horizontal transport. So for instance, if a cell
       !            is grounded before transport and floating afterward, it is treated as grounded.

       call invert_basal_traction(model%numerics%dt*tim0,                 &  ! s
                                  ewn,               nsn,                 &
                                  itest,    jtest,   rtest,               &
                                  model%inversion,                        &
                                  ice_mask,                               &
                                  floating_mask,                          &  !TODO - before transport?
                                  land_mask,                              &
                                  grounding_line_mask,                    &
                                  model%inversion%usrf_inversion,         &  ! m
                                  model%geometry%usrf_obs*thk0,           &  ! m
                                  model%inversion%dthck_dt_inversion)        ! m/s


       ! Invert for bmlt_float_inversion, adjusting the melt rate to relax toward the observed thickness.
       ! Note: basal_melt%bmlt_float_inversion is passed out with units of m/s

       ! Note: Other kinds of basal melting are handled in subroutine glissade_bmlt_float_solve.
       !       Inversion is done here, after transport, when there is an updated ice thickness.
       !       Then bmlt_float_inversion is added to the previously computed bmlt.
       ! Note: Usually, whichbmlt_float = 0 when doing inversion.
       !       However, for the HO_INVERSION_PRESCRIBE option, we may want to add a basal melting anomaly
       !        as for the initMIP anomaly experiments. In that case the anomaly is already part of bmlt_float.
       ! Note: If the basal melt GLP is turned on, it sets bmlt_float = 0 in partly floating cells.
       !       However, it does not limit bmlt_float_inversion, which is applied to all floating cells,
       !       including partly floating cells (in order to match observed thicknesses at the grounding line).

       call invert_bmlt_float(model%numerics%dt * tim0,               &    ! s
                              ewn,               nsn,                 &
                              itest,   jtest,    rtest,               &
                              model%inversion,                        &
                              thck_new_unscaled,                      &    ! m
                              model%geometry%usrf_obs*thk0,           &    ! m
                              topg_unscaled,                          &    ! m
                              model%climate%eus*thk0,                 &    ! m
                              ice_mask,                               &
                              floating_mask,                          &
                              land_mask)

       !WHL - debug
       if (verbose_inversion .and. this_rank == rtest) then
          i = itest
          j = jtest
          print*, ' '
          print*, 'Inverting for bmlt_float: rank, i, j =', rtest, i, j
          print*, 'usrf (m), usrf_obs (m), bmlt_float_inversion (m/yr):', usrf_new_unscaled(i,j), &
               model%geometry%usrf_obs(i,j)*thk0, model%inversion%bmlt_float_inversion(i,j)*scyr
          print*, ' '
       endif

    elseif (model%options%which_ho_inversion == HO_INVERSION_PRESCRIBE) then

       ! Prescribe the traction parameter powerlaw_c based on a previous inversion.
       ! Although powerlaw_c is prescribed, it may need to be modified,
       !  for example if a cell flips from grounded to floating or vice versa.

       call prescribe_basal_traction(ewn,      nsn,              &
                                     itest,    jtest,  rtest,    &
                                     model%inversion,            &
                                     ice_mask,                   &
                                     floating_mask,              &
                                     land_mask,                  &
                                     grounding_line_mask)

       ! Prescribe bmlt_float based on a previous inversion.
       ! Although bmlt_float is prescribed, it may need to be limited or ignored,
       !  for example to avoid melting beneath grounded ice.

       call prescribe_bmlt_float(model%numerics%dt * tim0,     &    ! s
                                 ewn,     nsn,                 &
                                 itest,   jtest,  rtest,       &
                                 model%inversion,              &
                                 thck_new_unscaled,            &    ! m
                                 topg_unscaled,                &    ! m
                                 model%climate%eus*thk0,       &    ! m
                                 ice_mask,                     &
                                 floating_mask,                &
                                 land_mask,                    &
                                 grounding_line_mask)

       !WHL - debug
       if (verbose_inversion .and. this_rank == rtest) then
          i = itest
          j = jtest
          print*, ' '
          print*, 'Prescribe bmlt_float: rank, i, j =', rtest, i, j
          print*, 'thck (m), bmltd_float_prescribed, bmlt_float_inversion (m/yr):', thck_unscaled(i,j), &
               model%inversion%bmlt_float_prescribed(i,j)*scyr, &
               model%inversion%bmlt_float_inversion(i,j)*scyr
          print*, ' '
       endif

    endif   ! which_ho_inversion (compute or prescribed)

  end subroutine glissade_inversion_solve

!=======================================================================

  subroutine glissade_calving_solve(model, init_calving)

    ! ------------------------------------------------------------------------ 
    ! Calculate iceberg calving
    ! ------------------------------------------------------------------------ 

    use parallel

    use glimmer_paramets, only: thk0, tim0, len0
    use glissade_calving, only: glissade_calve_ice
    use glide_mask, only: glide_set_mask

    implicit none

    type(glide_global_type), intent(inout) :: model   ! model instance

    logical, intent(in) :: init_calving  ! true when this subroutine is called at initialization

    ! --- Local variables ---

    real(dp), dimension(model%general%ewn, model%general%nsn) :: &
         thck_unscaled              ! model%geometry%thck converted to m

    logical :: cull_calving_front   ! true iff init_calving = T and options%cull_calving_front = T

    integer :: i, j

    !TODO - Make sure no additional halo updates are needed before glissade_calve_ice

    ! Determine whether the calving front should be culled
    if (init_calving .and. model%options%cull_calving_front) then
       cull_calving_front = .true.
    else
       cull_calving_front = .false.
    endif

    ! ------------------------------------------------------------------------ 
    ! Calve ice, based on the value of whichcalving 
    !       Pass in thck, topg, etc. with units of meters.
    ! ------------------------------------------------------------------------ 

    thck_unscaled(:,:) = model%geometry%thck(:,:)*thk0

    call glissade_calve_ice(model%options%whichcalving,        &
                            model%options%calving_domain,      &
                            model%options%which_ho_calving_front, &
                            model%options%remove_icebergs,     &
                            model%options%limit_marine_cliffs, &
                            cull_calving_front,                &
                            model%calving,                     &        ! calving object; includes calving_thck (m)
                            model%numerics%idiag_local,        &
                            model%numerics%jdiag_local,        &
                            model%numerics%rdiag_local,        &
                            model%numerics%dt*tim0,            &        ! s
                            model%numerics%dew*len0,           &        ! m
                            model%numerics%dns*len0,           &        ! m
                            model%numerics%sigma,              &
                            model%numerics%thklim*thk0,        &        ! m
                            thck_unscaled,                     &        ! m
                            model%isostasy%relx*thk0,          &        ! m
                            model%geometry%topg*thk0,          &        ! m
                            model%climate%eus*thk0)                     ! m
    
    ! Convert geometry%thck and calving%calving_thck to scaled model units
    model%geometry%thck(:,:) = thck_unscaled(:,:)/thk0
    model%calving%calving_thck(:,:) = model%calving%calving_thck(:,:)/thk0

    !TODO: Are any other halo updates needed after calving?
    ! halo updates
    call parallel_halo(model%geometry%thck)    ! Updated halo values of thck are needed below in calclsrf

    ! Eliminate ice from cells where a no-advance mask prohibits it.
    ! Add this ice to the calving field for mass conservation diagnostics.
    ! Note: The calving_mask option accomplishes the same thing. However, if we want to use a different
    !       calving law while also limiting calving-front advance, we can use the no_advance mask.
    do j = 1, model%general%nsn
       do i = 1, model%general%ewn
          if (model%climate%no_advance_mask(i,j) == 1 .and. model%geometry%thck(i,j) > 0.0d0) then
             model%calving%calving_thck(i,j) = model%calving%calving_thck(i,j) + model%geometry%thck(i,j)
             model%geometry%thck(i,j) = 0.d0
             ! Note: Tracers (temp, etc.) are cleaned up later by call to glissade_cleanup_icefree_cells
          endif
       enddo
    enddo

    ! update the upper and lower surfaces

    call glide_calclsrf(model%geometry%thck, model%geometry%topg,       &
                        model%climate%eus,   model%geometry%lsrf)
    model%geometry%usrf(:,:) = max(0.d0, model%geometry%thck(:,:) + model%geometry%lsrf(:,:))

  end subroutine glissade_calving_solve

!=======================================================================

  subroutine glissade_isostasy_solve(model)

    ! ------------------------------------------------------------------------ 
    ! Calculate isostatic adjustment
    ! ------------------------------------------------------------------------ 

    use parallel
    use isostasy

    implicit none

    type(glide_global_type), intent(inout) :: model   ! model instance

    ! --- Local variables ---

    ! ------------------------------------------------------------------------
    ! update ice/water load if necessary
    ! Note: Suppose the update period is 100 years, and the time step is 1 year.
    !       Then the update will be done on the first time step of the simulation,
    !        (model%numerics%tstep_count = 1) and again on step 101, 201, etc.
    !       The update will not be done before writing output at t = 100, when
    !        model%numerics%tstep_count = 100.
    !       Thus the output file will contain the load that was applied during the
    !        preceding years, not the new load.
    !       In older code versions, the new load would have been computed on step 100.
    ! ------------------------------------------------------------------------

    if (model%options%isostasy == ISOSTASY_COMPUTE) then

       if (model%isostasy%nlith > 0) then
          if (mod(model%numerics%tstep_count-1, model%isostasy%nlith) == 0) then
             if (main_task) then
                print*, 'Update lithospheric load: tstep_count, nlith =', &
                     model%numerics%tstep_count, model%isostasy%nlith
             endif
             call isos_icewaterload(model)
             model%isostasy%new_load = .true.
          end if
       endif  ! nlith > 0

    end if
   
    ! ------------------------------------------------------------------------ 
    ! Calculate isostatic adjustment
    ! ------------------------------------------------------------------------ 

    if (model%options%isostasy == ISOSTASY_COMPUTE) then
       call isos_compute(model)

       ! update topography in halo cells
       ! Note: For outflow BCs, most fields (thck, usrf, temp, etc.) are set to zero in the global halo,
       !        to create ice-free conditions. However, we might not want to set topg = 0 in the global halo,
       !        because then the global halo will be interpreted as ice-free land, whereas we may prefer to
       !        treat it as ice-free ocean. For this reason, topg is extrapolated from adjacent cells.
       ! Note: The topg halo update at initialization has an optional argument periodic_ew,
       !        which is needed for ismip-hom. I doubt ismip-hom will be run with active isostasy,
       !        but the argument is included to be on the safe side.

       if (model%general%global_bc == GLOBAL_BC_OUTFLOW) then
          call parallel_halo_extrapolate(model%geometry%topg)
       else  ! other global BCs, including periodic
          call parallel_halo(model%geometry%topg, periodic_offset_ew = model%numerics%periodic_offset_ew)
       endif
    end if

  end subroutine glissade_isostasy_solve

!=======================================================================

  subroutine glissade_diagnostic_variable_solve(model) 

     ! Solve diagnostic (not time-dependent) variables, in particular the ice velocity.
     ! This is needed at the end of each time step once the prognostic variables (thickness, tracers) have been updated.  
     ! It is also needed to fill out the initial state from the fields that have been read in.

    use parallel

    use glimmer_paramets, only: tim0, len0, vel0, thk0, vis0, tau0, evs0
    use glimmer_physcon, only: scyr
    use glimmer_scales, only: scale_acab
    use glide_thck, only: glide_calclsrf
    use glissade_velo, only: glissade_velo_driver
    use glide_velo, only: wvelintg
<<<<<<< HEAD
    use glissade_masks, only: glissade_get_masks, glissade_ice_sheet_mask
=======
    use glissade_masks, only: glissade_get_masks
    use glissade_grid_operators, only: glissade_stagger, glissade_gradient
>>>>>>> ff8915fc
    use glissade_grounding_line, only: glissade_grounded_fraction, glissade_grounding_line_flux
    use glissade_therm, only: glissade_interior_dissipation_sia,  &
                              glissade_interior_dissipation_first_order, &
                              glissade_flow_factor,  &
                              glissade_pressure_melting_point
    use glissade_calving, only: verbose_calving
    use felix_dycore_interface, only: felix_velo_driver

    !WHL - debug
    use glissade_inversion, only: verbose_inversion

    implicit none

    type(glide_global_type), intent(inout) :: model   ! model instance

    ! Local variables

    integer :: i, j, k, n
    integer :: itest, jtest, rtest

    integer, dimension(model%general%ewn, model%general%nsn) :: &
         ice_mask,           & ! = 1 where thck > thklim, else = 0
         floating_mask,      & ! = 1 where ice is present and floating, else = 0
         calving_front_mask, & ! = 1 where ice is floating and borders an ocean cell, else = 0
         ocean_mask,         & ! = 1 where topg is below sea level and ice is absent
         land_mask,          & ! = 1 where topg is at or above sea level
         active_ice_mask,    & ! = 1 where ice is dynamically active, else = 0
         extended_ice_mask     ! = 1 where ice_mask = 1, and in nearest neighbors of cells with ice_mask = 1

    real(dp), dimension(model%general%ewn, model%general%nsn) ::  &
       thck_calving_front      ! effective thickness of ice at the calving front

    real(dp) :: &
         dsigma,                   & ! layer thickness in sigma coordinates
         tau_xx, tau_yy, tau_xy,   & ! stress tensor components
         strain_rate_xx, strain_rate_yy, strain_rate_xy  ! strain rate tensor components
 
    real(dp) :: &
         a, b, c, root,   & ! terms in quadratic formula
         lambda1, lambda2   ! eigenvalues of horizontal strain rate tensor

    !WHL - debug
    real(dp) :: my_max_diff, global_max_diff
    real(dp) :: my_min_diff, global_min_diff
    integer :: iglobal, jglobal, ii, jj

    logical, parameter :: verbose_gl = .false.

    rtest = -999
    itest = 1
    jtest = 1
    if (this_rank == model%numerics%rdiag_local) then
       rtest = model%numerics%rdiag_local
       itest = model%numerics%idiag_local
       jtest = model%numerics%jdiag_local
    endif

    ! ------------------------------------------------------------------------ 
    ! ------------------------------------------------------------------------ 
    ! 1. First part of diagnostic solve: 
    !    Now that advection is done, update geometry- and temperature-related 
    !    diagnostic fields that are needed for the velocity solve.
    ! ------------------------------------------------------------------------ 
    ! ------------------------------------------------------------------------ 

    ! ------------------------------------------------------------------------
    ! Halo update for ice thickness
    ! Note: The halo update for topg is done at initialization and again (as needed)
    !       after computing isostasy.
    ! ------------------------------------------------------------------------

    call parallel_halo(model%geometry%thck)

    ! ------------------------------------------------------------------------
    ! Update the upper and lower ice surface
    ! Note that glide_calclsrf loops over all cells, including halos,
    !  so halo updates are not needed for lsrf and usrf.
    ! ------------------------------------------------------------------------
    !TODO - These are currently updated after transport. Needed for calving/isostasy, or not until here?

    call glide_calclsrf(model%geometry%thck, model%geometry%topg,       & 
                        model%climate%eus,   model%geometry%lsrf)

    model%geometry%usrf(:,:) = max(0.d0, model%geometry%thck(:,:) + model%geometry%lsrf(:,:))

    ! ------------------------------------------------------------------------
    ! Compute some quantities on the staggered grid.
    ! These are not used by the Glissade velocity solver, but are used for diagnostics
    !  (and optionally for SIA-based dissipation).
    ! ------------------------------------------------------------------------

    call glissade_stagger(model%general%ewn,   model%general%nsn,  &
                          model%geometry%thck, model%geomderv%stagthck)

    call glissade_gradient(model%general%ewn,       model%general%nsn,       &
                           model%numerics%dew,      model%numerics%dns,      &
                           model%geometry%usrf,                              &
                           model%geomderv%dusrfdew, model%geomderv%dusrfdns)

    ! ------------------------------------------------------------------------
    ! Compute masks for the ice sheet and ice caps.
    ! Ice caps are defined as ice-covered cells disconnected from the main ice sheet.
    ! Optionally, the ice sheet mask can be used to block inception outside the existing ice sheet.
    ! ------------------------------------------------------------------------

    call glissade_get_masks(model%general%ewn,   model%general%nsn,     &
                            model%geometry%thck, model%geometry%topg,   &
                            model%climate%eus,   model%numerics%thklim, &
                            ice_mask)

    call glissade_ice_sheet_mask(model%general%ewn,   model%general%nsn, &
                                 itest,    jtest,   rtest,      &
                                 ice_mask,                      &
                                 model%geometry%thck*thk0,      &
                                 model%geometry%ice_sheet_mask, &
                                 model%geometry%ice_cap_mask)

    if (model%options%remove_ice_caps) then

       ! Remove ice caps and add them to the calving flux.
       ! If ice caps are absent in the input file, and SMB = 0 over all cells
       !  separated from the main sheet, then ice caps may never form.
       ! However, it is possible that the main ice sheet will advance under a positive SMB,
       !  and then part of that ice will melt under a negative SMB, leaving a remnant ice cap.
       ! Such remnant ice caps could flow, possibly joining the main ice sheet.
       ! Note: The ice cap mask is not updated after removal.  So if this mask is written to output,
       !       it will show where ice caps existed before they were removed.

       where (model%geometry%ice_cap_mask == 1)
          model%calving%calving_thck = model%calving%calving_thck + model%geometry%thck
          model%geometry%thck = 0.0d0
       endwhere

    endif   ! remove_ice_caps

    ! ------------------------------------------------------------------------
    ! Update some masks that are used for subsequent calculations
    ! ------------------------------------------------------------------------

    call glissade_get_masks(model%general%ewn,   model%general%nsn,     &
                            model%geometry%thck, model%geometry%topg,   &
                            model%climate%eus,   model%numerics%thklim, &
                            ice_mask,                                   &
                            floating_mask = floating_mask,              &
                            ocean_mask = ocean_mask,                    &
                            land_mask = land_mask,                      &
                            which_ho_calving_front = model%options%which_ho_calving_front, &
                            calving_front_mask = calving_front_mask,    &
                            thck_calving_front = thck_calving_front)

    ! ------------------------------------------------------------------------
    ! Compute the fraction of grounded ice in each cell
    ! (requires that thck and topg are up to date in halo cells).
    ! This is used in the velocity solver to compute the basal stress BC.
    !
    ! See comments in subroutine glissade_grounded_fraction for details
    ! on the whichground and whichflotation_function options.
    !
    ! Computing f_ground here ensures that it is always available as a diagnostic
    ! at the end of the time step, even if the velocity solver is not called
    ! (e.g., on the first time step of a restart).
    ! ------------------------------------------------------------------------

    call glissade_grounded_fraction(model%general%ewn,             &
                                    model%general%nsn,             &
                                    itest, jtest, rtest,           &  ! diagnostic only
                                    model%geometry%thck*thk0,      &
                                    model%geometry%topg*thk0,      &
                                    model%climate%eus*thk0,        &
                                    ice_mask,                      &
                                    floating_mask,                 &
                                    land_mask,                     &
                                    model%options%which_ho_ground, &
                                    model%options%which_ho_flotation_function, &
                                    model%geometry%f_flotation,    &
                                    model%geometry%f_ground,       &
                                    model%geometry%f_ground_cell)

    !WHL - debug
    if (this_rank == rtest .and. verbose_gl) then
       print*, ' '
       print*, 'New GLP subroutine, which_ho_ground =', model%options%which_ho_ground
       print*, ' '
       print*, 'f_flotation:'
       do j = jtest+3, jtest-3, -1
          write(6,'(i8)',advance='no') j
          do i = itest-3, itest+3
             write(6,'(f10.3)',advance='no') model%geometry%f_flotation(i,j)
          enddo
          print*, ' '
       enddo
       print*, ' '
       print*, 'f_ground at vertex:'
       do j = jtest+3, jtest-3, -1
          write(6,'(i8)',advance='no') j
          do i = itest-3, itest+3
             write(6,'(f10.5)',advance='no') model%geometry%f_ground(i,j)
          enddo
          print*, ' '
       enddo
       print*, ' '
       print*, 'f_ground_cell:'
       do j = jtest+3, jtest-3, -1
          write(6,'(i8)',advance='no') j
          do i = itest-3, itest+3
             write(6,'(f10.5)',advance='no') model%geometry%f_ground_cell(i,j)
          enddo
          print*, ' '
       enddo
       print*, ' '
    endif  ! this_rank = rtest

    ! ------------------------------------------------------------------------ 
    ! Calculate Glen's A
    !
    ! Notes:
    ! (1) Because flwa is not a restart variable in Glissade, no check is included 
    !      here for whether to calculate it on initial time (as is done in Glide).
    ! (2) We are passing in only vertical elements (1:upn-1) of the temp array,
    !       so that it has the same vertical dimensions as flwa.
    ! (3) The flow enhancement factor is 1 by default.
    ! (4) The waterfrac field is ignored unless whichtemp = TEMP_ENTHALPY.
    ! (5) Inputs and outputs of glissade_flow_factor should have SI units.
    ! ------------------------------------------------------------------------

    call glissade_flow_factor(model%options%whichflwa,            &
                              model%options%whichtemp,            &
                              model%numerics%stagsigma,           &
                              model%geometry%thck * thk0,         &  ! scale to m
                              model%temper%temp(1:model%general%upn-1,:,:),  &
                              model%temper%flwa,                  &  ! Pa^{-n} s^{-1}
                              model%paramets%default_flwa / scyr, &  ! scale to Pa^{-n} s^{-1}
                              model%paramets%flow_enhancement_factor,       &
                              model%paramets%flow_enhancement_factor_float, &
                              floating_mask,                      &
                              model%temper%waterfrac(:,:,:))

    !TODO - flwa halo update not needed?
    ! Halo update for flwa
    call parallel_halo(model%temper%flwa)

    ! ------------------------------------------------------------------------
    ! Do some additional operations if this is the first time step.
    ! The model thickness and temperature fields will have been initialized, but the
    !  thermal and transport solvers have not been called yet.
    ! Note: Some operations must be done in this subroutine when restarting; others are skipped.
    ! ------------------------------------------------------------------------

    if (model%numerics%time == model%numerics%tstart) then

       ! Compute the pressure melting point temperature, which is needed
       ! by certain basal sliding laws.

       do j = 1, model%general%nsn
          do i = 1, model%general%ewn
             call glissade_pressure_melting_point(model%geometry%thck(i,j) * thk0, &
                                                  model%temper%bpmp(i,j))
          enddo
       enddo

       ! If the velocity fields have been read in on the extended staggered mesh,
       ! then copy them to the standard staggered mesh.
       !
       ! Note: For problems with nonzero velocity along the global boundaries (e.g., MISMIP on a periodic domain),
       !        exact restart requires that the restart velocity field lies on an extended staggered mesh with
       !        an extra row and column of velocity points along the north and east boundary of the domain.
       !       In that case, uvel_extend and vvel_extend should be written to the restart file by setting
       !        restart_extend_velo = 1 in the config file. They will then be read as input fields and at this
       !        point need to be copied into uvel and vvel.
       !       (It would have been cleaner to give uvel and vvel the same dimensions as the scalar mesh,
       !        but that design decision was made many years ago and would take a lot of work to change.)

       ! If uvel_extend and vvel_extend are input fields, then copy them into uvel and vvel.
       ! Halo updates are then needed to make sure the velocities are correct along the boundaries.
 
       if  ( (maxval(abs(model%velocity%uvel_extend)) /= 0.0d0) .or. & 
             (maxval(abs(model%velocity%vvel_extend)) /= 0.0d0) ) then
          call write_log('Using uvel_extend, vvel_extend from input or restart file at initial time')
          model%velocity%uvel(:,:,:) = model%velocity%uvel_extend(:,1:model%general%ewn-1,1:model%general%nsn-1)
          model%velocity%vvel(:,:,:) = model%velocity%vvel_extend(:,1:model%general%ewn-1,1:model%general%nsn-1)
!       elseif ( (maxval(abs(model%velocity%uvel)) /= 0.0d0) .or. & 
!                (maxval(abs(model%velocity%vvel)) /= 0.0d0) ) then
!          call write_log('Using uvel, vvel from input or restart file at initial time')
       endif

       call staggered_parallel_halo(model%velocity%uvel)
       call staggered_parallel_halo(model%velocity%vvel)

       ! The DIVA solver option requires some additional fields on the staggered mesh for exact restart.
       ! If these fields were input on the extended mesh, they need to be copied to the standard staggered mesh.
       ! Halo updates are then needed to make sure they have the correct values along the boundaries.

       if (model%options%which_ho_approx == HO_APPROX_DIVA) then

          if  ( (maxval(abs(model%velocity%uvel_2d_extend)) /= 0.0d0) .or. & 
                (maxval(abs(model%velocity%vvel_2d_extend)) /= 0.0d0) ) then
             call write_log('Using uvel_2d_extend, vvel_2d_extend from input or restart file at initial time')
             model%velocity%uvel_2d(:,:) = model%velocity%uvel_2d_extend(1:model%general%ewn-1,1:model%general%nsn-1)
             model%velocity%vvel_2d(:,:) = model%velocity%vvel_2d_extend(1:model%general%ewn-1,1:model%general%nsn-1)
!          elseif ( (maxval(abs(model%velocity%uvel_2d)) /= 0.0d0) .or. & 
!                   (maxval(abs(model%velocity%vvel_2d)) /= 0.0d0) ) then
!             call write_log('Using uvel_2d, vvel_2d from input or restart file at initial time')
          endif

          if  ( (maxval(abs(model%stress%btractx_extend)) /= 0.0d0) .or. & 
                (maxval(abs(model%stress%btracty_extend)) /= 0.0d0) ) then
             model%stress%btractx(:,:) = model%stress%btractx_extend(1:model%general%ewn-1,1:model%general%nsn-1)
             model%stress%btracty(:,:) = model%stress%btracty_extend(1:model%general%ewn-1,1:model%general%nsn-1)
          endif

          call staggered_parallel_halo(model%velocity%uvel_2d)
          call staggered_parallel_halo(model%velocity%vvel_2d)
          call staggered_parallel_halo(model%stress%btractx)
          call staggered_parallel_halo(model%stress%btracty)

       endif   ! DIVA approx
             
    endif   ! time = tstart

    ! ------------------------------------------------------------------------ 
    ! ------------------------------------------------------------------------ 
    ! 2. Second part of diagnostic solve: 
    !    Now that geometry- and temperature-related diagnostic fields are updated, 
    !    solve velocity.
    ! ------------------------------------------------------------------------ 
    ! ------------------------------------------------------------------------ 

    ! Do not solve velocity for initial time on a restart because that breaks an exact restart.

    if ( (model%options%is_restart == RESTART_TRUE) .and. &
         (model%numerics%time == model%numerics%tstart) ) then
  
       ! Do not solve for velocity, because this would break exact restart

    else

       ! If this is not a restart or we are not at the initial time, then proceed normally

       if ( (model%numerics%time == model%numerics%tstart) .and. &
         ( (maxval(abs(model%velocity%uvel)) /= 0.0d0) .or. & 
           (maxval(abs(model%velocity%vvel)) /= 0.0d0) ) ) then
          ! If velocity was input and this is NOT a restart, then use the input field as the first guess at the initial time.
          ! This happens automatically, but let the user know.
          ! Using this value will change the answer only within the tolerance of the nonlinear solve.  
          ! If a user already has a good guess from a previous run, they may wish to start things off with it to speed the initial solution.
          call write_log('Using uvel, vvel from input file as initial guess at initial time.')
          call write_log('If this is not desired, please remove those fields from the input file.')
       endif

       if (main_task) then
          print *, ' '
          print *, 'Compute ice velocities, time =', model%numerics%time
       endif

       !! extrapolate value of mintauf into halos to enforce periodic lateral bcs (only if field covers entire domain)
       if (model%options%which_ho_babc == HO_BABC_YIELD_PICARD) then
          call staggered_parallel_halo_extrapolate(model%basal_physics%mintauf)
       endif

       ! Call the appropriate velocity solver

       select case (model%options%whichdycore)

       case ( DYCORE_GLISSADE )   ! glissade finite-element

          call t_startf('glissade_velo_driver')
          call glissade_velo_driver(model)
          call t_stopf('glissade_velo_driver')

       case ( DYCORE_ALBANYFELIX)

          call t_startf('felix_velo_driver')
          call felix_velo_driver(model)
          call t_stopf('felix_velo_driver')

       end select
 
       ! Compute internal heat dissipation
       ! This is used in the prognostic temperature calculation during the next time step.
       ! Note: These glissade subroutines assume SI units on input and output

       model%temper%dissip(:,:,:) = 0.d0

       if (model%options%which_ho_disp == HO_DISP_SIA) then

          ! Compute dissipation based on the shallow-ice approximation

          call glissade_interior_dissipation_sia(model%general%ewn,              &
                                                 model%general%nsn,              &
                                                 model%general%upn,              &
                                                 model%numerics%stagsigma(:),    &
                                                 ice_mask,                       &
                                                 model%geomderv%stagthck * thk0, & ! scale to m
                                                 model%temper%flwa * vis0,       & ! scale to Pa^{-n} s^{-1}
                                                 model%geomderv%dusrfdew * thk0/len0, & ! scale to m/m
                                                 model%geomderv%dusrfdns * thk0/len0, & ! scale to m/m
                                                 model%temper%dissip)
          
       else    ! first-order dissipation                                                                                                                                                               
          call glissade_interior_dissipation_first_order(model%general%ewn,          &
                                                         model%general%nsn,          &
                                                         model%general%upn,          &
                                                         ice_mask,                   &
                                                         model%stress%tau%scalar * tau0,  &  ! scale to Pa
                                                         model%stress%efvs * evs0,   &  ! scale to Pa s
                                                         model%temper%dissip)
          
       endif    ! which_ho_disp
          
    endif     ! is_restart

    if (this_rank==rtest .and. verbose_glissade) then
       i = itest
       j = jtest
       print*, 'itest, jtest =', i, j
       print*, 'k, dissip (deg/yr):'
       do k = 1, model%general%upn-1
          print*, k, model%temper%dissip(k,i,j)*scyr
       enddo
       print*, 'ubas, vbas =', model%velocity%uvel(model%general%upn,i,j),  &
            model%velocity%vvel(model%general%upn,i,j)
       print*, 'btraction =',  model%velocity%btraction(:,i,j)
       print*, 'bfricflx =', model%temper%bfricflx(i,j)
       print*, ' '
       print*, 'After glissade velocity solve (or restart): uvel, k = 1:'
       write(6,'(a8)',advance='no') '          '
!!          do i = 1, model%general%ewn-1
       do i = itest-5, itest+5
          write(6,'(i12)',advance='no') i
       enddo
       print*, ' '
!!          do j = model%general%nsn-1, 1, -1
       do j = jtest+2, jtest-2, -1
          write(6,'(i8)',advance='no') j
!!             do i = 1, model%general%ewn-1
          do i = itest-5, itest+5
             write(6,'(f12.3)',advance='no') model%velocity%uvel(1,i,j) * (vel0*scyr)
          enddo
          print*, ' '
       enddo
       print*, ' '
       print*, 'After glissade velocity solve (or restart): vvel, k = 1:'
       write(6,'(a8)',advance='no') '          '
!!          do i = 1, model%general%ewn-1
       do i = itest-5, itest+5
          write(6,'(i12)',advance='no') i
       enddo
       print*, ' '
!!          do j = model%general%nsn-1, 1, -1
       do j = jtest+2, jtest-2, -1
          write(6,'(i8)',advance='no') j
!!             do i = 1, model%general%ewn-1
          do i = itest-5, itest+5
             write(6,'(f12.3)',advance='no') model%velocity%vvel(1,i,j) * (vel0*scyr)
          enddo
          print*, ' '
       enddo
       
    endif  ! this_rank = rtest & verbose_glissade

    ! ------------------------------------------------------------------------ 
    ! ------------------------------------------------------------------------ 
    ! 3. Third part of diagnostic solve: 
    ! Now that velocity is solved, calculate any diagnostic fields that are
    ! a function of velocity.
    ! ------------------------------------------------------------------------ 
    ! ------------------------------------------------------------------------ 

    ! Calculate wvel, assuming grid velocity is 0.
    ! This is calculated relative to the ice sheet base, rather than a fixed reference location.
    ! Note: This current implementation for wvel only supports whichwvel=VERTINT_STANDARD
    ! Note: For glissade, wvel is diagnostic only.
    !       Pass in the basal melt rate for grounded ice only, as in Glide.
    call wvelintg(model%velocity%uvel,                        &
                  model%velocity%vvel,                        &
                  model%geomderv,                             &
                  model%numerics,                             &
                  model%velowk,                               &
                  model%geometry%thck * 0.0d0,                &  ! Just need a 2d array of all 0's for wgrd
                  model%geometry%thck,                        &
                  model%basal_melt%bmlt,                      &
                  model%velocity%wvel)
    ! Note: halos may be wrong for wvel, but since it is currently only used as an output diagnostic variable, that is OK.

    ! compute the velocity norm (for diagnostic output)
    model%velocity%velnorm(:,:,:) = sqrt(model%velocity%uvel(:,:,:)**2 + model%velocity%vvel(:,:,:)**2)

    ! compute the mean velocity

    model%velocity%uvel_mean(:,:) = 0.0d0
    model%velocity%vvel_mean(:,:) = 0.0d0

    k = 1    ! top surface velocity associated with top half of layer 1
    model%velocity%uvel_mean(:,:) = model%velocity%uvel_mean(:,:) &
                                  + model%numerics%stagsigma(k) * model%velocity%uvel(k,:,:)
    model%velocity%vvel_mean(:,:) = model%velocity%vvel_mean(:,:) &
                                  + model%numerics%stagsigma(k) * model%velocity%vvel(k,:,:)

    do k = 2, model%general%upn-1
       model%velocity%uvel_mean(:,:) = model%velocity%uvel_mean(:,:) &
                                     + (model%numerics%stagsigma(k) - model%numerics%stagsigma(k-1)) * model%velocity%uvel(k,:,:)
       model%velocity%vvel_mean(:,:) = model%velocity%vvel_mean(:,:) &
                                     + (model%numerics%stagsigma(k) - model%numerics%stagsigma(k-1)) * model%velocity%vvel(k,:,:)
    enddo

    k = model%general%upn  ! basal velocity associated with bottom half of layer (upn-1)
    model%velocity%uvel_mean(:,:) = model%velocity%uvel_mean(:,:) &
                                  + (1.0d0 - model%numerics%stagsigma(k-1)) * model%velocity%uvel(k,:,:)
    model%velocity%vvel_mean(:,:) = model%velocity%vvel_mean(:,:) &
                                  + (1.0d0 - model%numerics%stagsigma(k-1)) * model%velocity%vvel(k,:,:)

    ! Compute the vertically integrated stress tensor (Pa) and its eigenvalues.
    ! These are used for some calving schemes.

    if ( (model%options%is_restart == RESTART_TRUE) .and. &
         (model%numerics%time == model%numerics%tstart) ) then

       ! do nothing, since the tau eigenvalues are read from the restart file

    else  ! compute the eigenvalues given the stress just computed in the velocity solver

       model%calving%tau_eigen1(:,:) = 0.0d0
       model%calving%tau_eigen2(:,:) = 0.0d0

       do j = 1, model%general%nsn
          do i = 1, model%general%ewn

             ! compute vertically averaged stress components
             tau_xx = 0.0d0
             tau_yy = 0.0d0
             tau_xy = 0.0d0

             do k = 1, model%general%upn-1
                dsigma = model%numerics%sigma(k+1) - model%numerics%sigma(k)
                tau_xx = tau_xx + tau0 * model%stress%tau%xx(k,i,j) * dsigma
                tau_yy = tau_yy + tau0 * model%stress%tau%yy(k,i,j) * dsigma
                tau_xy = tau_xy + tau0 * model%stress%tau%xy(k,i,j) * dsigma
             enddo

             ! compute the eigenvalues of the vertically integrated stress tensor
             a = 1.0d0
             b = -(tau_xx + tau_yy)
             c = tau_xx*tau_yy - tau_xy*tau_xy
             if (b*b - 4.0d0*a*c > 0.0d0) then   ! two real eigenvalues
                root = sqrt(b*b - 4.0d0*a*c)
                lambda1 = (-b + root) / (2.0d0*a)
                lambda2 = (-b - root) / (2.0d0*a)
                if (lambda1 > lambda2) then
                   model%calving%tau_eigen1(i,j) = lambda1
                   model%calving%tau_eigen2(i,j) = lambda2
                else
                   model%calving%tau_eigen1(i,j) = lambda2
                   model%calving%tau_eigen2(i,j) = lambda1
                endif
             endif  ! b^2 - 4ac > 0

          enddo   ! i
       enddo   ! j

       ! Extrapolate tau eigenvalues to inactive CF cells where the stress tensor is not computed.
       do j = 2, model%general%nsn-1
          do i = 2, model%general%ewn-1
             if (calving_front_mask(i,j) == 1 .and. &
                  model%calving%tau_eigen1(i,j) == 0.0d0 .and. model%calving%tau_eigen2(i,j) == 0.0d0) then

                !  Look for nonzero values in an upstream cell
                do jj = j-1, j+1
                   do ii = i-1, i+1
                      if (thck_calving_front(i,j) > 0.0d0 .and. &
                           model%geometry%thck(ii,jj) == thck_calving_front(i,j)) then
                         model%calving%tau_eigen1(i,j) = model%calving%tau_eigen1(ii,jj)
                         model%calving%tau_eigen2(i,j) = model%calving%tau_eigen2(ii,jj)
                      endif
                   enddo
                enddo

             endif  ! inactive CF cell
          enddo
       enddo

    endif   ! restart

    call parallel_halo(model%calving%tau_eigen1)
    call parallel_halo(model%calving%tau_eigen2)

    !WHL - debug
    if (this_rank == rtest .and. verbose_calving) then
       print*, ' '
       print*, 'tau eigen1 (Pa), i, j, rtest =:', itest, jtest, rtest
       do j = jtest+3, jtest-3, -1
          write(6,'(i8)',advance='no') j
          do i = itest-3, itest+3
             write(6,'(e11.3)',advance='no') model%calving%tau_eigen1(i,j)
          enddo
          print*, ' '
       enddo
       print*, ' '
       print*, 'tau eigen2 (Pa), i, j, rtest =:', itest, jtest, rtest
       do j = jtest+3, jtest-3, -1
          write(6,'(i8)',advance='no') j
          do i = itest-3, itest+3
             write(6,'(e11.3)',advance='no') model%calving%tau_eigen2(i,j)
          enddo
          print*, ' '
       enddo
    endif  ! this_rank = rtest

    ! Compute the 3D strain rate tensor (s^{-1})
    ! Note: The stress tensor tau is derived by taking strain rates at quadrature points in the velocity solve.
    !       The strain rate tensor is simply diagnosed from the stress tensor.
    where (model%stress%efvs > 0.0d0) 
       model%velocity%strain_rate%scalar = tau0 * model%stress%tau%scalar / (2.d0 * evs0 * model%stress%efvs)
       model%velocity%strain_rate%xz = tau0 * model%stress%tau%xz / (2.d0 * evs0 * model%stress%efvs)
       model%velocity%strain_rate%yz = tau0 * model%stress%tau%yz / (2.d0 * evs0 * model%stress%efvs)
       model%velocity%strain_rate%xx = tau0 * model%stress%tau%xx / (2.d0 * evs0 * model%stress%efvs)
       model%velocity%strain_rate%yy = tau0 * model%stress%tau%yy / (2.d0 * evs0 * model%stress%efvs)
       model%velocity%strain_rate%xy = tau0 * model%stress%tau%xy / (2.d0 * evs0 * model%stress%efvs)
    elsewhere
       model%velocity%strain_rate%scalar = 0.0d0
       model%velocity%strain_rate%xz = 0.0d0
       model%velocity%strain_rate%yz = 0.0d0
       model%velocity%strain_rate%xx = 0.0d0
       model%velocity%strain_rate%yy = 0.0d0
       model%velocity%strain_rate%xy = 0.0d0
    endwhere

    ! Compute various vertical means.
    ! TODO - Write a utility subroutine for vertical averaging

    ! Compute the vertical mean effective viscosity
    model%stress%efvs_vertavg = 0.0d0
    do j = 1, model%general%nsn
       do i = 1, model%general%ewn
          do k = 1, model%general%upn-1
             model%stress%efvs_vertavg(i,j) = model%stress%efvs_vertavg(i,j)  &
                                            + model%stress%efvs(k,i,j) * (model%numerics%sigma(k+1) - model%numerics%sigma(k))
          enddo
       enddo
    enddo

    ! Compute the vertically integrated divergence of the horizontal velocity field.
    ! Note: Units of divu and strain_rate components are s^{-1}.
    model%velocity%divu(:,:) = 0.0d0

    do j = 1, model%general%nsn
       do i = 1, model%general%ewn
          do k = 1, model%general%upn-1
             dsigma = model%numerics%sigma(k+1) - model%numerics%sigma(k)
             model%velocity%divu(i,j) = model%velocity%divu(i,j) + &
                  (model%velocity%strain_rate%xx(k,i,j) + model%velocity%strain_rate%yy(k,i,j)) * dsigma
          enddo
       enddo
    enddo

    ! magnitude of basal traction
    model%stress%btract(:,:) = sqrt(model%stress%btractx(:,:)**2 + model%stress%btracty(:,:)**2)

    ! Copy uvel and vvel to arrays uvel_extend and vvel_extend.
    ! These arrays have horizontal dimensions (nx,ny) instead of (nx-1,ny-1).
    ! They are needed for exact restart if we have nonzero velocities along the
    !  north and east edges of the global domain, as in some test problems.
    
    model%velocity%uvel_extend(:,:,:) = 0.d0
    model%velocity%vvel_extend(:,:,:) = 0.d0

    do j = 1, model%general%nsn-1
       do i = 1, model%general%ewn-1
          model%velocity%uvel_extend(:,i,j) = model%velocity%uvel(:,i,j)
          model%velocity%vvel_extend(:,i,j) = model%velocity%vvel(:,i,j)             
       enddo
    enddo

    ! Copy some additional 2D arrays to the extended grid if using the DIVA solver.

    if (model%options%which_ho_approx == HO_APPROX_DIVA) then

       model%velocity%uvel_2d_extend(:,:) = 0.d0
       model%velocity%vvel_2d_extend(:,:) = 0.d0
       do j = 1, model%general%nsn-1
          do i = 1, model%general%ewn-1
             model%velocity%uvel_2d_extend(i,j) = model%velocity%uvel_2d(i,j)
             model%velocity%vvel_2d_extend(i,j) = model%velocity%vvel_2d(i,j)             
          enddo
       enddo

       model%stress%btractx_extend(:,:) = 0.d0
       model%stress%btracty_extend(:,:) = 0.d0
       do j = 1, model%general%nsn-1
          do i = 1, model%general%ewn-1
             model%stress%btractx_extend(i,j) = model%stress%btractx(i,j)
             model%stress%btracty_extend(i,j) = model%stress%btracty(i,j)   
          enddo
       enddo

    endif

    ! If beta is not passed in from an external file, then copy beta_internal to beta.
    ! Note: beta_internal, which is weighted by the grounded ice fraction, is the actual beta field
    !        in the glissade velocity calculation.  But if users specify 'beta' instead of
    !        'beta_internal' as an output field, this copy ensures that they get the output
    !         they expect.
    !       The copy would break exact restart, however, if beta is read from an external file.
    !        In that case, users must specify 'beta_internal' to see the weighted beta field.

    if (model%options%which_ho_babc /= HO_BABC_BETA_EXTERNAL) then
       model%velocity%beta(:,:) = model%velocity%beta_internal(:,:)
    endif

    ! DIVA needs a halo update for efvs, since the latest guess (in both local and halo cells)
    ! is used to start iterating for efvs in the next time step.
    call parallel_halo(model%stress%efvs)

    !TODO - I don't think we need to update ubas, vbas, or velnorm, since these are diagnostic only
    call staggered_parallel_halo(model%velocity%velnorm)
    call staggered_parallel_halo(model%velocity%ubas)
    call staggered_parallel_halo(model%velocity%vbas)

    ! ------------------------------------------------------------------------ 
    ! ------------------------------------------------------------------------ 
    ! 4. Fourth part of diagnostic solve: 
    ! Diagnose some quantities that are not velocity-dependent, but may be desired for output
    ! ------------------------------------------------------------------------
    ! ------------------------------------------------------------------------

    ! basal ice temperature
    ! This is the same as temp(upn,:,:), the lowest-level of the prognostic temperature array.
    ! However, it is set to zero for ice-free columns (unlike temp(upn) = min(artm,0.0) for ice-free columns)
    ! TODO - Make btemp a prognostic array, and limit the 3D temp array to internal layer temperatures?
    do j = 1, model%general%nsn
       do i = 1, model%general%ewn
          if (model%geometry%thck(i,j) > 0.0d0) then
             model%temper%btemp(i,j) = model%temper%temp(model%general%upn,i,j)
          else
             model%temper%btemp(i,j) = 0.0d0
          endif
       enddo
    enddo

    ! thickness tendency dH/dt from one step to the next (m/s)
    ! Note: This diagnostic will not be correct on the first step of a restart

    do j = 1, model%general%nsn
       do i = 1, model%general%ewn
          model%geometry%dthck_dt(i,j) = (model%geometry%thck(i,j) - model%geometry%thck_old(i,j))*thk0 &
                                       / (model%numerics%dt * tim0)
       enddo
    enddo

    ! surface mass balance in units of mm/yr w.e.
    ! (model%climate%acab * scale_acab) has units of m/yr of ice
    ! Note: This is not necessary (and can destroy exact restart) if the SMB was already input in units of mm/yr
    if (model%options%smb_input /= SMB_INPUT_MMYR_WE) then
       model%climate%smb(:,:) = (model%climate%acab(:,:) * scale_acab) * (1000.d0 * rhoi/rhow)
    endif

    ! surface, basal and calving mass fluxes (kg/m^2/s)
    ! positive for mass gain, negative for mass loss
    model%geometry%sfc_mbal_flux(:,:) = rhoi * model%climate%acab_applied(:,:)*thk0/tim0
    model%geometry%basal_mbal_flux(:,:) = rhoi * (-model%basal_melt%bmlt_applied(:,:)) * thk0/tim0
    model%geometry%calving_flux(:,:) = rhoi * (-model%calving%calving_thck(:,:)*thk0) / (model%numerics%dt*tim0)

    ! calving rate (m/yr ice; positive for calving)
    model%calving%calving_rate(:,:) = (model%calving%calving_thck(:,:)*thk0) / (model%numerics%dt*tim0/scyr)

    !WHL - inversion debug

    if ( (model%options%which_ho_inversion == HO_INVERSION_COMPUTE .or. &
          model%options%which_ho_inversion == HO_INVERSION_PRESCRIBE)  &
          .and. verbose_inversion .and. model%numerics%tstep_count > 0 ) then

       !WHL - temporary debug - compute max diff in bmlt_applied
       model%basal_melt%bmlt_applied_diff(:,:) = &
            abs(model%basal_melt%bmlt_applied(:,:) - model%basal_melt%bmlt_applied_old(:,:))

       my_max_diff = maxval(model%basal_melt%bmlt_applied_diff)
       global_max_diff = parallel_reduce_max(my_max_diff)

       if (abs((my_max_diff - global_max_diff)/global_max_diff) < 1.0d-6) then
          do j = nhalo+1, model%general%nsn-nhalo
             do i = nhalo+1, model%general%ewn-nhalo
                if (abs((model%basal_melt%bmlt_applied_diff(i,j) - global_max_diff)/global_max_diff) < 1.0d-6) then
                   ii = i; jj = j
                   print*, ' '
                   print*, 'task, i, j, global_max_diff (m/yr):', this_rank, i, j, global_max_diff * scyr*thk0/tim0
                   print*, 'bmlt_float_inversion:', model%inversion%bmlt_float_inversion(i,j) * scyr
                   print*, 'bmlt_applied old, new:', model%basal_melt%bmlt_applied_old(i,j) * scyr*thk0/tim0, &
                        model%basal_melt%bmlt_applied(i,j) * scyr*thk0/tim0
                   call parallel_globalindex(i, j, iglobal, jglobal)
                   print*, 'global i, j =', iglobal, jglobal
                   print*, ' '
!                   print*, 'bmlt_applied:'
!                   do jj = j-3, j+3
!                      write(6,'(i8)',advance='no') jj
!                      do ii = i-3, i+3
!                         write(6,'(f10.3)',advance='no') model%basal_melt%bmlt_applied(ii,jj) * scyr*thk0/tim0
!                      enddo
!                      print*, ' '
!                   enddo
                endif
             enddo
          enddo
       endif

       model%basal_melt%bmlt_applied_old(:,:) = model%basal_melt%bmlt_applied(:,:)

       ! repeat for dthck_dt
       my_max_diff = maxval(model%geometry%dthck_dt)
       my_min_diff = minval(model%geometry%dthck_dt)
       global_max_diff = parallel_reduce_max(my_max_diff)
       global_min_diff = parallel_reduce_min(my_min_diff)

       if (abs((my_max_diff - global_max_diff)/global_max_diff) < 1.0d-6) then
          do j = nhalo+1, model%general%nsn-nhalo
             do i = nhalo+1, model%general%ewn-nhalo

                if (abs((model%geometry%dthck_dt(i,j) - global_max_diff)/global_max_diff) < 1.0d-6) then
                   print*, ' '
                   print*, 'task, i, j, global_max_diff dthck/dt (m/yr):', this_rank, i, j, global_max_diff * scyr
                   print*, 'thck old, new:', model%geometry%thck_old(i,j)*thk0, model%geometry%thck(i,j)*thk0
                   call parallel_globalindex(i, j, iglobal, jglobal)
                   print*, 'global i, j =', iglobal, jglobal
                endif

                if (abs((model%geometry%dthck_dt(i,j) - global_min_diff)/global_min_diff) < 1.0d-6) then
                   print*, ' '
                   print*, 'task, i, j, global_min_diff dthck/dt (m/yr):', this_rank, i, j, global_min_diff * scyr
                   print*, 'thck old, new:', model%geometry%thck_old(i,j)*thk0, model%geometry%thck(i,j)*thk0
                   call parallel_globalindex(i, j, iglobal, jglobal)
                   print*, 'global i, j =', iglobal, jglobal
                endif

             enddo
          enddo
       endif

    endif ! verbose_inversion

    ! set integer masks in the geometry derived type

    ! unstaggered grid
    do j = 1, model%general%nsn
       do i = 1, model%general%ewn
          if (ice_mask(i,j) == 1) then
             model%geometry%ice_mask(i,j) = 1
             if (floating_mask(i,j) == 1) then
                model%geometry%grounded_mask(i,j) = 0
                model%geometry%floating_mask(i,j) = 1
             else
                model%geometry%grounded_mask(i,j) = 1
                model%geometry%floating_mask(i,j) = 0
             endif
          else  ! ice_mask = 0
             model%geometry%ice_mask(i,j) = 0
             model%geometry%grounded_mask(i,j) = 0
             model%geometry%floating_mask(i,j) = 0
          endif
       enddo
    enddo

    ! staggered grid
    ! set ice_mask_stag = 1 at vertices with ice_mask = 1 in any neighbor cell
    do j = 1, model%general%nsn - 1
       do i = 1, model%general%ewn - 1
          if (ice_mask(i,j+1)==1 .or. ice_mask(i+1,j+1)==1 .or. &
              ice_mask(i,j)  ==1 .or. ice_mask(i+1,j)  ==1) then
             model%geometry%ice_mask_stag(i,j) = 1
          else
             model%geometry%ice_mask_stag(i,j) = 0
          endif
       enddo
    enddo

    ! Compute grounding line fluxes
    ! Note: gl_flux_east and gl_flux_north are signed fluxes computed at cell edges;
    !       gl_flux is cell-based and is found by summing magnitudes of edge fluxes.

    call glissade_grounding_line_flux(model%general%ewn,    model%general%nsn,   &
                                      model%numerics%dew,   model%numerics%dns,  &
                                      model%numerics%sigma,                      &
                                      model%geometry%thck,                       &
                                      model%velocity%uvel,  model%velocity%vvel, &
                                      ice_mask,             floating_mask,       &
                                      ocean_mask,                                &
                                      model%geometry%gl_flux_east,               &
                                      model%geometry%gl_flux_north,              &
                                      model%geometry%gl_flux                      )

    !------------------------------------------------------------------------
    ! Update the upper and lower ice surface
    ! Note that glide_calclsrf loops over all cells, including halos,
    !  so halo updates are not needed for lsrf and usrf.
    !
    !
    ! TODO(wjs, 2017-05-21) I don't think we should need to update lsrf and usrf
    ! here. However, glissade_velo_higher_solve and glissade_velo_sia_solve (called from
    ! glissade_velo_driver) multiply/divide topg (and other variables) by their scale
    ! factors on entry to / exit from the routine. This can lead to roundoff-level changes
    ! in topg and other variables.
    !
    ! If we don't update usrf here, then we can get roundoff-level changes in exact
    ! restart tests when running inside a climate model: In the straight-through run
    ! (without an intervening restart), the value of usrf sent to the coupler is the one
    ! set earlier in this routine, which doesn't incorporate these roundoff-level changes
    ! to topg. The restarted run, in contrast, reads the slightly-modified topg from the
    ! restart file and recomputes usrf in initialization; thus, the values of usrf that
    ! the coupler sees in the first year differ slightly from those in the
    ! straight-through run.
    !
    ! A cleaner solution could be to avoid applying these rescalings to the fundamental
    ! model variables in glissade_velo_higher_solve and glissade_velo_sia_solve - instead,
    ! introducing temporary variables in those routines to hold the scaled
    ! quantities. Then I think it would be safe to remove the following code that updates
    ! lsrf and usrf. Or, if we completely removed these scale factors from CISM, then
    ! again I think it would be safe to remove the following code.
    ! ------------------------------------------------------------------------
    call glide_calclsrf(model%geometry%thck, model%geometry%topg,       &
                        model%climate%eus,   model%geometry%lsrf)
    model%geometry%usrf(:,:) = max(0.d0, model%geometry%thck(:,:) + model%geometry%lsrf(:,:))

  end subroutine glissade_diagnostic_variable_solve

!=======================================================================

  subroutine glissade_cleanup_icefree_cells(model)

    ! Clean up prognostic variables in ice-free cells.
    ! This means seting most tracers to zero (or min(artm,0) for the case of temperature).

    use parallel, only: parallel_halo

    type(glide_global_type), intent(inout) :: model   ! model instance

    integer :: nx, ny
    integer :: i, j

    nx = model%general%ewn
    ny = model%general%nsn

    ! Make sure the ice thickness is updated in halo cells
    call parallel_halo(model%geometry%thck)

    ! Set prognostic variables in ice-free columns to default values (usually zero).
    do j = 1, ny
       do i = 1, nx

          if (model%geometry%thck_old(i,j) > 0.0d0 .and. model%geometry%thck(i,j) == 0.0d0) then

             ! basal water
             model%temper%bwat(i,j) = 0.0d0

             ! thermal variables
             if (model%options%whichtemp == TEMP_INIT_ZERO) then
                model%temper%temp(:,i,j) = 0.0d0
             else
                model%temper%temp(:,i,j) = min(model%climate%artm(i,j), 0.0d0)
             endif

             if (model%options%whichtemp == TEMP_ENTHALPY) then
                model%temper%waterfrac(:,i,j) = 0.0d0
             endif

             ! other tracers
             ! Note: Tracers should be added here as they are added to the model

             if (model%options%whichcalving == CALVING_DAMAGE) then
                model%calving%damage(:,i,j) = 0.0d0
             endif

             if (model%options%which_ho_ice_age == HO_ICE_AGE_COMPUTE) then
                model%geometry%ice_age(:,i,j) = 0.0d0
             endif

          endif    ! thck = 0

       enddo
    enddo

  end subroutine glissade_cleanup_icefree_cells

!=======================================================================

end module glissade

!=======================================================================<|MERGE_RESOLUTION|>--- conflicted
+++ resolved
@@ -2177,12 +2177,8 @@
     use glide_thck, only: glide_calclsrf
     use glissade_velo, only: glissade_velo_driver
     use glide_velo, only: wvelintg
-<<<<<<< HEAD
     use glissade_masks, only: glissade_get_masks, glissade_ice_sheet_mask
-=======
-    use glissade_masks, only: glissade_get_masks
     use glissade_grid_operators, only: glissade_stagger, glissade_gradient
->>>>>>> ff8915fc
     use glissade_grounding_line, only: glissade_grounded_fraction, glissade_grounding_line_flux
     use glissade_therm, only: glissade_interior_dissipation_sia,  &
                               glissade_interior_dissipation_first_order, &
