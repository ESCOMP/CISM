--- conflicted
+++ resolved
@@ -118,10 +118,7 @@
     use glissade_basal_traction, only: glissade_init_effective_pressure
     use glissade_bmlt_float, only: glissade_bmlt_float_thermal_forcing_init, verbose_bmlt_float
     use glissade_grounding_line, only: glissade_grounded_fraction
-<<<<<<< HEAD
     use glissade_glacier, only: glissade_glacier_init
-=======
->>>>>>> ef8c8af9
     use glissade_utils, only: glissade_adjust_thickness, glissade_smooth_usrf, &
          glissade_smooth_topography, glissade_adjust_topography
     use glissade_utils, only: glissade_stdev, glissade_basin_average
@@ -483,11 +480,7 @@
     ! This subroutine does not change the topg, but returns thck consistent with the new usrf.
     ! If the initial usrf is rough, then multiple smoothing passes may be needed to stabilize the flow.
 
-<<<<<<< HEAD
     if (model%options%smooth_input_usrf .and. model%options%is_restart == NO_RESTART) then
-=======
-    if (model%options%smooth_input_usrf .and. model%options%is_restart == RESTART_FALSE) then
->>>>>>> ef8c8af9
        call glissade_smooth_usrf(model, nsmooth = 5)
     endif   ! smooth_input_usrf
 
@@ -578,7 +571,6 @@
        model%temper%bheatflx = model%paramets%geot
 
     elseif (model%options%gthf == GTHF_PRESCRIBED_2D) then
-<<<<<<< HEAD
 
        ! Make sure the input basal heat flux follows the positive-down sign convention.
        local_maxval = maxval(model%temper%bheatflx)
@@ -625,21 +617,6 @@
        call glissade_glacier_init(model, model%glacier)
 
     endif
-=======
-
-       ! Make sure the input basal heat flux follows the positive-down sign convention.
-       local_maxval = maxval(model%temper%bheatflx)
-       global_maxval = parallel_reduce_max(local_maxval)
-       if (global_maxval > 0.0d0) then
-          write(message,*) &
-               'Error, Input basal heat flux has positive values, maxval = ', global_maxval
-          call write_log(trim(message))
-          write(message,*) 'Basal heat flux is defined as positive down, so should be <= 0 on input'
-          call write_log(trim(message), GM_FATAL)
-       endif
-
-    endif  ! geothermal heat flux
->>>>>>> ef8c8af9
 
     ! open all output files
     call openall_out(model)
@@ -888,11 +865,7 @@
     ! Note: This option is designed for standalone runs, and should be used only with caution for coupled runs.
     !       On restart, overwrite_acab_mask is read from the restart file.
 
-<<<<<<< HEAD
     if (model%climate%overwrite_acab_value /= 0 .and. model%options%is_restart == NO_RESTART) then
-=======
-    if (model%climate%overwrite_acab_value /= 0 .and. model%options%is_restart == RESTART_FALSE) then
->>>>>>> ef8c8af9
 
        call glissade_overwrite_acab_mask(model%options%overwrite_acab,          &
                                          model%climate%acab,                    &
@@ -987,16 +960,12 @@
 
     ! Initialize the effective pressure calculation
 
-<<<<<<< HEAD
     if (model%options%is_restart == NO_RESTART) then
-=======
-    if (model%options%is_restart == RESTART_FALSE) then
->>>>>>> ef8c8af9
+
        call glissade_init_effective_pressure(model%options%which_ho_effecpress,  &
                                              model%basal_physics)
     endif
 
-<<<<<<< HEAD
     ! Initialize powerlaw_c and coulomb_c.
     ! Note: This can set powerlaw_c and coulomb_c to nonzero values when they are never used,
     !       but is simpler than checking all possible basal friction options.
@@ -1010,8 +979,6 @@
        endif
     endif
 
-=======
->>>>>>> ef8c8af9
     ! Optionally, do initial calculations for inversion
     ! At the start of the run (but not on restart), this might lead to further thickness adjustments,
     !  so it should be called before computing the calving mask.
@@ -1214,11 +1181,7 @@
        !TODO: Is dthck_dt_obs needed in the restart file after dthck_dt_obs_basin is computed?
 
        if (model%options%enable_acab_dthck_dt_correction .and. &
-<<<<<<< HEAD
            model%options%is_restart == NO_RESTART) then
-=======
-           model%options%is_restart == RESTART_FALSE) then
->>>>>>> ef8c8af9
 
           allocate(dthck_dt_basin(model%ocean_data%nbasin))
 
@@ -1423,7 +1386,6 @@
           enddo
           write(6,*) ' '
        enddo
-<<<<<<< HEAD
        print*, ' '
        print*, 'bmlt_float (m/yr):'
        do j = jtest+3, jtest-3, -1
@@ -1432,8 +1394,6 @@
           enddo
           write(6,*) ' '
        enddo
-=======
->>>>>>> ef8c8af9
     endif
 
     ! ------------------------------------------------------------------------ 
@@ -1982,10 +1942,7 @@
 
     !WHL - debug
     use cism_parallel, only: parallel_reduce_max
-<<<<<<< HEAD
     use glissade_glacier, only : verbose_glacier
-=======
->>>>>>> ef8c8af9
 
     implicit none
 
@@ -2236,21 +2193,12 @@
        !  total input flux of basal meltwater.
 
        bwat_mask = 1   ! initially, include the entire domain
-<<<<<<< HEAD
 
        where (floating_mask == 1 .or. ocean_mask == 1 .or.  &
               model%general%global_edge_mask == 1)
           bwat_mask = 0
        endwhere
 
-=======
-
-       where (floating_mask == 1 .or. ocean_mask == 1 .or.  &
-              model%general%global_edge_mask == 1)
-          bwat_mask = 0
-       endwhere
-
->>>>>>> ef8c8af9
        if (model%options%overwrite_acab /= OVERWRITE_ACAB_NONE .and. &
            model%climate%overwrite_acab_value < 0.0d0) then
           where (model%climate%overwrite_acab_mask == 1 .and. &
@@ -2356,10 +2304,7 @@
     use glissade_bmlt_float, only: verbose_bmlt_float
     use glissade_calving, only: verbose_calving
     use glissade_grid_operators, only: glissade_vertical_interpolate
-<<<<<<< HEAD
     use glissade_glacier, only: verbose_glacier
-=======
->>>>>>> ef8c8af9
     use glide_stop, only: glide_finalise
 
     implicit none
@@ -2597,11 +2542,7 @@
           !        a suite of automated stability tests, e.g. with the stabilitySlab.py script.
           if (advective_cfl > 1.0d0) then
              if (main_task) print*, 'advective CFL violation; call glide_finalise and exit cleanly'
-<<<<<<< HEAD
-             call glide_finalise(model)
-=======
              call glide_finalise(model, crash=.true.)
->>>>>>> ef8c8af9
              stop
           else
              nsubcyc = model%numerics%subcyc
@@ -3727,7 +3668,6 @@
                                land_mask = land_mask)
 
        ! Compute f_ground_cell for forced retreat
-<<<<<<< HEAD
 
        call glissade_grounded_fraction(nx,          ny,               &
                                        parallel,                      &
@@ -3746,26 +3686,6 @@
                                        model%geometry%f_ground_cell,  &
                                        model%geometry%topg_stdev*thk0)
 
-=======
-
-       call glissade_grounded_fraction(nx,          ny,               &
-                                       parallel,                      &
-                                       itest, jtest, rtest,           &  ! diagnostic only
-                                       thck_unscaled,                 &
-                                       model%geometry%topg*thk0,      &
-                                       model%climate%eus*thk0,        &
-                                       ice_mask,                      &
-                                       floating_mask,                 &
-                                       land_mask,                     &
-                                       model%options%which_ho_ground, &
-                                       model%options%which_ho_flotation_function, &
-                                       model%options%which_ho_fground_no_glp,     &
-                                       model%geometry%f_flotation,    &
-                                       model%geometry%f_ground,       &
-                                       model%geometry%f_ground_cell,  &
-                                       model%geometry%topg_stdev*thk0)
-
->>>>>>> ef8c8af9
        ! Identify floating or weakly grounded cells with ice_fraction_retreat_mask exceeding a prescribed threshold.
        ! Note: f_ground_threshold is also used to identify weakly grounded cells in the algorithms
        !       to remove icebergs and isthmuses.  It would be possible to create a separate parameter for forced retreat.
@@ -4177,14 +4097,9 @@
     use glissade_bmlt_float, only: glissade_bmlt_float_thermal_forcing
     use glissade_inversion, only: verbose_inversion, glissade_inversion_basal_friction,  &
          glissade_inversion_bmlt_basin, glissade_inversion_deltaT_ocn, &
-<<<<<<< HEAD
          glissade_inversion_flow_enhancement_factor
     use glissade_utils, only: glissade_usrf_to_thck
     use glissade_glacier, only: glissade_glacier_update
-=======
-         glissade_inversion_flow_enhancement_factor, &
-         usrf_to_thck
->>>>>>> ef8c8af9
 
     implicit none
 
@@ -4205,25 +4120,12 @@
 
     ! Note: f_flotation_obs and f_ground_obs are used only as dummy output arguments
     !       for the subroutine that computes f_ground_cell_obs.
-<<<<<<< HEAD
-    real(dp), dimension(model%general%ewn, model%general%nsn) ::  &
-         thck_obs,           & ! observed thickness target (m)
-         f_ground_cell_obs,  & ! f_ground_cell as a function of thck_obs (instead of current thck)
-         f_ground_obs,       & ! f_ground as a function of thck_obs (instead of current thck)
-         f_flotation_obs,    & ! f_flotation_obs as a function of thck_obs (instead of current thck)
-         thck_calving_front,   & ! effective thickness of ice at the calving front
-         powerlaw_c_icegrid      ! powerlaw_c on the unstaggered ice grid
-
-    real(dp), dimension(model%general%ewn, model%general%nsn) ::  &
-         flow_enhancement_factor_float    ! flow enhancement factor for floating ice
-=======
     real(dp), dimension(model%general%ewn, model%general%nsn) ::  &
          thck_obs,           & ! observed thickness target (m)
          f_ground_cell_obs,  & ! f_ground_cell as a function of thck_obs (instead of current thck)
          f_ground_obs,       & ! f_ground as a function of thck_obs (instead of current thck)
          f_flotation_obs,    & ! f_flotation_obs as a function of thck_obs (instead of current thck)
          thck_calving_front    ! effective thickness of ice at the calving front
->>>>>>> ef8c8af9
 
     real(dp) :: &
          dsigma,                   & ! layer thickness in sigma coordinates
@@ -4447,13 +4349,9 @@
 
     ! Compute the thickness tendency dH/dt from one step to the next (m/s)
     ! This tendency is used for coulomb_c and powerlaw_c inversion.
-<<<<<<< HEAD
+
     if ( (model%options%is_restart == STANDARD_RESTART .or. model%options%is_restart == HYBRID_RESTART) &
          .and. (model%numerics%time == model%numerics%tstart) ) then
-=======
-    if ( (model%options%is_restart == RESTART_TRUE) .and. &
-         (model%numerics%time == model%numerics%tstart) ) then
->>>>>>> ef8c8af9
        ! first call after a restart; do not compute dthck_dt
     else
        model%geometry%dthck_dt(:,:) = (model%geometry%thck(:,:) - model%geometry%thck_old(:,:)) * thk0 &
@@ -4463,29 +4361,19 @@
     ! If inverting for Cp = powerlaw_c or Cc = coulomb_c, then update it here.
     ! Note: This subroutine used to be called earlier, but now is called here
     !       in order to have f_ground_cell up to date.
-<<<<<<< HEAD
     ! If running with glaciers, inversion for powerlaw_c is done elsewhere,
     !  in subroutine glissade_glacier_update.
     !TODO: Call when the inversion options are set, not the external options.
     !      Currently, the only thing done for the external options is to remove
     !       zero values.
-=======
->>>>>>> ef8c8af9
 
     if ( model%options%which_ho_powerlaw_c == HO_POWERLAW_C_INVERSION .or. &
          model%options%which_ho_powerlaw_c == HO_POWERLAW_C_EXTERNAL  .or. &
          model%options%which_ho_coulomb_c  == HO_COULOMB_C_INVERSION  .or. &
-<<<<<<< HEAD
          model%options%which_ho_coulomb_c  == HO_COULOMB_C_EXTERNAL ) then
 
        if ( (model%options%is_restart == STANDARD_RESTART .or. model%options%is_restart == HYBRID_RESTART) &
             .and. (model%numerics%time == model%numerics%tstart) ) then
-=======
-         model%options%which_ho_coulomb_c  == HO_COULOMB_C_EXTERNAL) then
-
-       if ( (model%options%is_restart == RESTART_TRUE) .and. &
-            (model%numerics%time == model%numerics%tstart) ) then
->>>>>>> ef8c8af9
           ! first call after a restart; do not update powerlaw_c or coulomb_c
        else
           call glissade_inversion_basal_friction(model)
@@ -4493,7 +4381,6 @@
 
     endif   ! which_ho_powerlaw_c/coulomb_c
 
-<<<<<<< HEAD
     ! If inverting for deltaT_ocn at the basin level, then update it here
 
     if ( model%options%which_ho_bmlt_basin == HO_BMLT_BASIN_INVERSION) then
@@ -4501,24 +4388,11 @@
        if ( (model%options%is_restart == STANDARD_RESTART .or. model%options%is_restart == HYBRID_RESTART) &
             .and. (model%numerics%time == model%numerics%tstart) ) then
 
-=======
-
-    ! If inverting for deltaT_ocn at the basin level, then update it here
-
-    if ( model%options%which_ho_bmlt_basin == HO_BMLT_BASIN_INVERSION) then
-
-       if ( (model%options%is_restart == RESTART_TRUE) .and. &
-            (model%numerics%time == model%numerics%tstart) ) then
->>>>>>> ef8c8af9
           ! first call after a restart; do not update basin-scale melting parameters
 
        else
 
-<<<<<<< HEAD
           call glissade_inversion_bmlt_basin(model%numerics%dt * tim0,                  &  ! s
-=======
-          call glissade_inversion_bmlt_basin(model%numerics%dt * tim0,                  &
->>>>>>> ef8c8af9
                                              ewn, nsn,                                  &
                                              model%numerics%dew * len0,                 &  ! m
                                              model%numerics%dns * len0,                 &  ! m
@@ -4533,7 +4407,6 @@
                                              model%inversion%dbmlt_dtemp_scale,         &  ! (m/s)/degC
                                              model%inversion%bmlt_basin_timescale,      &  ! s
                                              model%ocean_data%deltaT_ocn)
-<<<<<<< HEAD
 
        endif  ! first call after a restart
 
@@ -4577,50 +4450,6 @@
 
        endif  ! first call after a restart
 
-=======
-
-       endif  ! first call after a restart
-
-    endif   ! which_ho_bmlt_basin
-
-    ! If inverting for deltaT_ocn based on observed ice thickness, then update it here.
-
-    if ( model%options%which_ho_deltaT_ocn == HO_DELTAT_OCN_INVERSION) then
-
-       if ( (model%options%is_restart == RESTART_TRUE) .and. &
-            (model%numerics%time == model%numerics%tstart) ) then
-          ! first call after a restart; do not update deltaT_ocn
-
-       else
-
-          ! Given the surface elevation target, compute the thickness target.
-          ! This can change in time if the bed topography is dynamic.
-
-          call usrf_to_thck(&
-               model%geometry%usrf_obs,  &
-               model%geometry%topg,      &
-               model%climate%eus,        &
-               thck_obs)
-
-          ! Given the thickness target, invert for deltaT_ocn
-
-          call glissade_inversion_deltaT_ocn(&
-               model%numerics%dt * tim0,              &  ! s
-               ewn,           nsn,                    &
-               itest, jtest,  rtest,                  &
-               model%inversion%deltaT_ocn_thck_scale, &  ! m
-               model%inversion%deltaT_ocn_timescale,  &  ! s
-               model%inversion%deltaT_ocn_temp_scale, &  ! degC
-               model%geometry%f_ground_cell,          &
-               model%geometry%thck * thk0,            &  ! m
-               thck_obs * thk0,                       &  ! m
-               model%geometry%dthck_dt,               &  ! m/s
-               model%ocean_data%deltaT_ocn_relax,     &  ! degC
-               model%ocean_data%deltaT_ocn)              ! degC
-
-       endif  ! first call after a restart
-
->>>>>>> ef8c8af9
     endif   ! which_ho_deltaT_ocn
 
     ! If setting deltaT_ocn based on observed dthck_dt, then so so here.
@@ -4662,14 +4491,9 @@
 
     if ( model%options%which_ho_flow_enhancement_factor == HO_FLOW_ENHANCEMENT_FACTOR_INVERSION) then
 
-<<<<<<< HEAD
        if ( (model%options%is_restart == STANDARD_RESTART .or. model%options%is_restart == HYBRID_RESTART) &
             .and. (model%numerics%time == model%numerics%tstart) ) then
 
-=======
-       if ( (model%options%is_restart == RESTART_TRUE) .and. &
-            (model%numerics%time == model%numerics%tstart) ) then
->>>>>>> ef8c8af9
           ! first call after a restart; do not update basin-scale parameters
 
        else
@@ -4677,11 +4501,7 @@
           ! Given the surface elevation target, compute the thickness target.
           ! This can change in time if the bed topography is dynamic.
 
-<<<<<<< HEAD
           call glissade_usrf_to_thck(&
-=======
-          call usrf_to_thck(&
->>>>>>> ef8c8af9
                model%geometry%usrf_obs,  &
                model%geometry%topg,      &
                model%climate%eus,        &
@@ -4731,8 +4551,6 @@
 
     endif   ! which_ho_flow_enhancement_factor
 
-<<<<<<< HEAD
-
     ! If glaciers are enabled, then do various updates:
     ! (1) If inverting for mu_star, alpha_snow, or powerlaw_c, then
     !     (a) Accumulate the fields needed for the inversion.
@@ -4748,8 +4566,6 @@
        endif   ! time = tstart
 
     endif   ! enable_glaciers
-=======
->>>>>>> ef8c8af9
 
     ! ------------------------------------------------------------------------ 
     ! Calculate Glen's A
