--- conflicted
+++ resolved
@@ -77,15 +77,9 @@
                        ewn,           nsn,           &
                        thisvel,       othervel,      &
                        bwat,          beta_const,    &
-<<<<<<< HEAD
                        mintauf,       basal_physics, &
                        flwa_basal,    thck,          &
-                       mask,          beta,          &
-                       floating_cell, ocean_cell)
-=======
-                       mintauf,                      &
                        mask,          beta)
->>>>>>> b8097cb0
 
   ! subroutine to calculate map of beta sliding parameter, based on 
   ! user input ("whichbabc" flag, from config file as "which_ho_babc").
@@ -319,7 +313,7 @@
       end where
       call glissade_stagger(ewn,        nsn,               &
                            flwa_basal,  flwa_basal_stag,   &
-                           imask,       stag_flag_in = 1)
+                           imask,       stagger_margin_in = 1)
       ! TODO Not sure if a halo update is needed on flwa_basal_stag!  I don't think so if nhalo>=2.
 
       ! Setup parameters needed for the friction law
