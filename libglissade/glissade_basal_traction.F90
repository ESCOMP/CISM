!+++++++++++++++++++++++++++++++++++++++++++++++++++++++++++++++++++++++++++++++
!                                                             
!   glissade_basal_traction.F90 - part of the Community Ice Sheet Model (CISM)  
!                                                              
!+++++++++++++++++++++++++++++++++++++++++++++++++++++++++++++++++++++++++++++++
!
!   Copyright (C) 2005-2018
!   CISM contributors - see AUTHORS file for list of contributors
!
!   This file is part of CISM.
!
!   CISM is free software: you can redistribute it and/or modify it
!   under the terms of the Lesser GNU General Public License as published
!   by the Free Software Foundation, either version 3 of the License, or
!   (at your option) any later version.
!
!   CISM is distributed in the hope that it will be useful,
!   but WITHOUT ANY WARRANTY; without even the implied warranty of
!   MERCHANTABILITY or FITNESS FOR A PARTICULAR PURPOSE.  See the
!   Lesser GNU General Public License for more details.
!
!   You should have received a copy of the Lesser GNU General Public License
!   along with CISM. If not, see <http://www.gnu.org/licenses/>.
!
!+++++++++++++++++++++++++++++++++++++++++++++++++++++++++++++++++++++++++++++++

#include "glide_mask.inc"
#include "config.inc"

  module glissade_basal_traction

  !-----------------------------------------------------------------------------
  ! Compute or prescribe the basal traction coefficient 'beta' as required by
  ! the higher-order velocity solver.
  ! 
  ! Note that beta is assumed to be a positive constant.  In earlier versions of
  ! the code it was called 'betasquared'.
  !
  ! The units are Pa/(m/yr) if we assume a linear sliding law of the form
  !    taub_x = -beta * u, taub_y = -beta * v
  !
  ! However, the units are Pa if beta is treated as a till yield stress.
  !
  ! See glide_types.F90 for the meaning of the various options.
  !
  !-----------------------------------------------------------------------------

  use glimmer_paramets, only : dp
  use glimmer_physcon,  only : scyr
  use glimmer_paramets, only : vel0, tau0
  use glimmer_log
  use glide_types
  use cism_parallel, only : this_rank, main_task, parallel_type, &
       parallel_halo, staggered_parallel_halo, parallel_globalindex, distributed_scatter_var

  implicit none

  private
  public :: calcbeta, calc_effective_pressure, glissade_init_effective_pressure, &
       set_coulomb_c_elevation

!***********************************************************************

contains

!***********************************************************************

  subroutine calcbeta (whichbabc,                    &
                       parallel,                     &
                       dew,           dns,           &
                       ewn,           nsn,           &
                       thisvel,       othervel,      &
                       basal_physics,                &
                       flwa_basal,    thck,          &
                       topg,          eus,           &
                       ice_mask,                     &
                       land_mask,                    &
                       f_ground,                     &
                       beta_external,                &
                       beta,                         &
                       which_ho_beta_limit,          &
<<<<<<< HEAD
=======
                       which_ho_powerlaw_c,          &
>>>>>>> ef8c8af9
                       which_ho_coulomb_c,           &
                       itest, jtest,  rtest)

  ! subroutine to calculate map of beta sliding parameter, based on 
  ! user input ("whichbabc" flag, from config file as "which_ho_babc").
   
  ! NOTE: Previously, the input arguments were assumed to be dimensionless
  ! and were rescaled in this routine.  Now the input arguments are
  ! assumed to have the units given below.
     
  use glimmer_paramets, only: len0
  use glimmer_physcon, only: gn, pi
  use glissade_grid_operators, only: glissade_stagger

  implicit none

  ! Input/output arguments

  integer, intent(in) :: whichbabc     ! option for basal friction parameterization

  type(parallel_type), intent(in) :: &
       parallel                        ! info for parallel communication

  integer, intent(in) :: ewn, nsn      ! horizonal grid dimensions

  real(dp), intent(in)                    :: dew, dns           ! m
  real(dp), intent(in), dimension(:,:)    :: thisvel, othervel  ! basal velocity components (m/yr)
  type(glide_basal_physics), intent(in)   :: basal_physics      ! basal physics object
  real(dp), intent(in), dimension(:,:)    :: flwa_basal         ! flwa for the basal ice layer (Pa^{-3} yr^{-1})
  real(dp), intent(in), dimension(:,:)    :: thck               ! ice thickness (m)
  real(dp), intent(in), dimension(:,:)    :: topg               ! bed topography (m)
  real(dp), intent(in)                    :: eus                ! eustatic sea level (m) relative to z = 0

  integer, intent(in), dimension(:,:) :: &
       ice_mask,        & ! = 1 where ice is present (thck > thklim), else = 0
       land_mask          ! = 1 where topg > eus

  real(dp), intent(in), dimension(:,:)    :: f_ground           ! grounded ice fraction at vertices, 0 <= f_ground <= 1
  real(dp), intent(in), dimension(:,:)    :: beta_external      ! fixed beta read from external file (Pa yr/m)
  real(dp), intent(inout), dimension(:,:) :: beta               ! basal traction coefficient (Pa yr/m)

  integer, intent(in) :: which_ho_beta_limit                    ! option to limit beta for grounded ice
                                                                ! 0 = absolute based on beta_grounded_min; 1 = weighted by f_ground
<<<<<<< HEAD
=======
  integer, intent(in) :: which_ho_powerlaw_c                    ! basal friction option for Cp
>>>>>>> ef8c8af9
  integer, intent(in) :: which_ho_coulomb_c                     ! basal frection option for Cc
  integer, intent(in), optional :: itest, jtest, rtest          ! coordinates of diagnostic point

  ! Local variables

  ! Note: Adding fields for parallel ISHOM-C test case
  real(dp), dimension(:,:), allocatable :: beta_global          ! beta on the global grid
  real(dp), dimension(:,:), allocatable :: beta_extend          ! beta extended to the ice grid (dimensions ewn, nsn)

  real(dp) :: smallnum = 1.0d-2  ! m/yr

  real(dp) :: Ldomain   ! size of full domain
  real(dp) :: omega     ! frequency of beta field
  real(dp) :: dx, dy
  integer :: ew, ns, i, j

  real(dp), dimension(size(beta,1), size(beta,2)) :: speed      ! ice speed, sqrt(uvel^2 + vvel^2), m/yr

  ! variables for power law
  real(dp) :: powerlaw_p, powerlaw_q

  ! variables for Coulomb friction law
  real(dp) :: coulomb_c   ! Coulomb law friction coefficient (unitless)
<<<<<<< HEAD
=======
  real(dp) :: powerlaw_c_const  ! power law friction coefficient (Pa m^{-1/3} yr^{1/3})
>>>>>>> ef8c8af9
  real(dp) :: lambda_max        ! wavelength of bedrock bumps at subgrid scale (m)
  real(dp) :: m_max             ! maximum bed obstacle slope (unitless)
  real(dp) :: m                 ! exponent m in power law

  integer, dimension(size(thck,1), size(thck,2)) :: &
       ice_or_land_mask,   & ! = 1 where ice_mask = 1 or land_mask = 1, else = 0       
       imask                 ! = 1 where thck > 0, else = 1

  real(dp), dimension(size(beta,1), size(beta,2)) ::  &
       big_lambda,         & ! bedrock characteristics
       flwa_basal_stag       ! basal flwa interpolated to the staggered grid (Pa^{-n} yr^{-1})

  ! variables for Tsai et al. parameterization
  real(dp) :: taub_powerlaw  ! basal shear stress given by a power law as in Tsai et al. (2015)
  real(dp) :: taub_coulomb   ! basal shear stress given by Coulomb friction as in Tsai et al. (2015)

  ! variables for pseudo-plastic law
  real(dp) :: q              ! exponent for pseudo-plastic law (unitless)
                             ! q = 1 for linear, q = 0 for plastic, 0 < q < 1 for power law
  real(dp) :: u0             ! threshold velocity for pseudo-plastic law (m/yr)
  real(dp) :: phi            ! phi for pseudoplastic law (degress, 0 < phi < 90)
  real(dp) :: tanphi         ! tan(phi) for pseudo-plastic law (unitless)
  real(dp) :: bed            ! bed elevation, topg - eus (m)
  real(dp) :: phimin, phimax ! min and max values of phi for pseudo-plastic law (degrees)
  real(dp) :: bedmin, bedmax ! bed elevations (m) below which phi = phimin and above which phi = phimax
  real(dp) :: tau_c          ! yield stress for pseudo-plastic law (unitless)
  real(dp) :: numerator, denominator

  character(len=300) :: message

  integer :: iglobal, jglobal

  real(dp) :: effecpress_capped   ! capped effective pressure for Coulomb laws (ZI specifically)

  logical, parameter :: verbose_beta = .false.

  ! Compute the ice speed: used in power laws where beta = beta(u).
  ! Enforce a minimum speed to prevent beta from become very large when velocity is small.
  speed(:,:) = dsqrt(thisvel(:,:)**2 + othervel(:,:)**2 + smallnum**2)

  ! If beta_powerlaw_umax is set to a nonzero value, then limit the speed to this value.
  ! Note: The actual ice speed can be greater than umax.  This is just a way of shutting off the feedback
  !        between beta and ice speed (beta down as speed up) when the ice speed is large.
  !       It helps make the model more stable.
  if (basal_physics%beta_powerlaw_umax > 0.0d0) then
     speed(:,:) = min(speed(:,:), basal_physics%beta_powerlaw_umax)
  endif

<<<<<<< HEAD
  ! Compute coulomb_c if needed.
  ! Note: This calculation could be done once and for all for fixed topography,
  !        but is done here in case topg or eus is evolving.
  !       For other options (HO_COULOMB_C_CONSTANT, *_INVERSION, *_EXTERNAL),
  !        coulomb_c is initialized or computed elsewhere.
  ! Note: powerlaw_c is always initialized or computed elsewhere.

  if (which_ho_coulomb_c == HO_COULOMB_C_ELEVATION) then
=======
  ! Compute coulomb_c; used in basal friction laws with yield stress proportional to coulomb_c

  if (which_ho_coulomb_c == HO_COULOMB_C_CONSTANT) then
     ! set coulomb_c = constant value
     basal_physics%coulomb_c(:,:) = basal_physics%coulomb_c_const
  elseif (which_ho_coulomb_c == HO_COULOMB_C_ELEVATION) then
>>>>>>> ef8c8af9

     ! set coulomb_c based on bed elevation
     call set_coulomb_c_elevation(ewn,        nsn,   &
                                  topg,       eus,   &
                                  basal_physics%coulomb_c_min,     &
                                  basal_physics%coulomb_c_max,     &
                                  basal_physics%coulomb_c_bedmin,  &
                                  basal_physics%coulomb_c_bedmax,  &
                                  basal_physics%coulomb_c)
<<<<<<< HEAD
=======

  else  ! HO_COULOMB_C_INVERSION, HO_COULOMB_C_EXTERNAL
     ! do nothing; use coulomb_c as computed elsewhere
  endif

  ! Compute powerlaw_c; used in basal friction laws with beta proportional to u^(1/m)

  if (which_ho_powerlaw_c == HO_POWERLAW_C_CONSTANT) then
     ! set powerlaw_c = constant value
     basal_physics%powerlaw_c(:,:) = basal_physics%powerlaw_c_const
  else  ! HO_POWERLAW_C_INVERSION, HO_POWERLAW_C_EXTERNAL
     ! do nothing; use powerlaw_c as computed elsewhere
>>>>>>> ef8c8af9
  endif

  ! Compute beta based on whichbabc

  select case(whichbabc)

    case(HO_BABC_BETA_CONSTANT)   ! spatially uniform beta value; useful for debugging and test cases

          beta(:,:) = basal_physics%ho_beta_const  ! Pa yr/m

    case(HO_BABC_BETA_BPMP)  ! large value for frozen bed, lower value for bed at pressure melting point

          where(basal_physics%bpmp_mask == 1)      ! bed is at pressure melting point
             beta(:,:) = basal_physics%ho_beta_small    ! Pa yr/m
          elsewhere 
             beta(:,:) = basal_physics%ho_beta_large    ! Pa yr/m
          endwhere

    case(HO_BABC_PSEUDO_PLASTIC)  ! pseudo-plastic sliding law using the new coulomb_c options

       ! Pseudo-plastic sliding law from PISM:
       !
       ! (tau_bx,tau_by) = -tau_c * (u,v) / (u_0^q * |u|^(1-q))
       ! where the yield stress tau_c = N * tan(phi), or equivalently tau_c = N * coulomb_c
       ! N = effective pressure, computed in subroutine calc_effective_pressure
       ! q, u0 and phi are user-configurable parameters:
       !    q = exponent (q = 1 for linear sliding, q = 0 for a plastic bed, 0 < q < 1 for power-law behavior), default = 1/3
       !    u0 = threshold velocity (the velocity at which tau_b = tau_c), default = 100 m/yr
       !    0 < coulomb_c < 1
       ! As in PISM, coulomb_c is allowed to vary with bed elevation.
       ! See Aschwanden et al. (2013), The Cryosphere, 7, 1083-1093, Supplement; see also the PISM Users Guide.

       q  = basal_physics%pseudo_plastic_q
       u0 = basal_physics%pseudo_plastic_u0

       ! compute beta based on N, coulomb_c and u
       do ns = 1, nsn-1
          do ew = 1, ewn-1
             tau_c = basal_physics%effecpress_stag(ew,ns) * basal_physics%coulomb_c(ew,ns)
             beta(ew,ns) = tau_c / (u0**q * speed(ew,ns)**(1.0d0 - q))

             !WHL - debug
             if (verbose_beta .and. present(rtest) .and. present(itest) .and. present(jtest)) then
                if (this_rank == rtest .and. ew == itest .and. ns == jtest) then
                   write(6,*) 'i, j, bed, coulomb_c, tau_c, speed, beta:', &
                        ew, ns, bed, phi, basal_physics%coulomb_c(ew,ns), tau_c, speed(ew,ns), beta(ew,ns)
                endif
             endif
          enddo   ! ew
       enddo   ! ns

    case(HO_BABC_PSEUDO_PLASTIC_OLD)  ! older method, retained for backward compatibility
                                      ! TODO: Remove the old method when no longer the CESM default

       q  = basal_physics%pseudo_plastic_q
       u0 = basal_physics%pseudo_plastic_u0

       phimin = basal_physics%pseudo_plastic_phimin
       phimax = basal_physics%pseudo_plastic_phimax
       bedmin = basal_physics%pseudo_plastic_bedmin
       bedmax = basal_physics%pseudo_plastic_bedmax

       ! Note: There is a minor bug in the loop below.
       !       beta(ew,ns) is computed based on topg(ew,ns); should use stagtopg(ew,ns) instead.
       !       Leaving the bug as is for back compatibility, given that this method will be deprecated.

       do ns = 1, nsn-1
          do ew = 1, ewn-1

             ! compute tan(phi) based on bed elevation
             bed = topg(ew,ns) - eus
             if (bed <= bedmin) then
                phi = phimin
             elseif (bed >= bedmax) then
                phi = phimax
             else   ! bed elevation is between bedmin and bedmax
                phi = phimin + ((bed - bedmin)/(bedmax - bedmin)) * (phimax - phimin)
             endif
             tanphi = tan(phi * pi/180.d0)

             ! compute beta based on tan(phi), N and u
             tau_c = tanphi * basal_physics%effecpress_stag(ew,ns) 
             beta(ew,ns) = tau_c / (u0**q * speed(ew,ns)**(1.0d0 - q))

             !WHL - debug
             if (verbose_beta .and. present(rtest) .and. present(itest) .and. present(jtest)) then
                if (this_rank == rtest .and. ew == itest .and. ns == jtest) then
                   write(6,*) 'i, j, bed, tanphi, tau_c, speed, beta:', &
                        ew, ns, bed, tanphi, tau_c, speed(ew,ns), beta(ew,ns)
                endif
             endif

          enddo   ! ew
       enddo   ! ns

    case(HO_BABC_YIELD_PICARD)  ! take input value for till yield stress and force beta to be implemented such
                                ! that plastic-till sliding behavior is enforced (see additional notes in documentation).

      !!! NOTE: Eventually, this option could provide the till yield stress as calculate from the basal processes submodel.
      !!!       Currently, to enable sliding over plastic till, simply specify the value of "beta" as 
      !!!       if it were the till yield stress (in units of Pascals).
      
      beta(:,:) = basal_physics%mintauf(:,:)*tau0 &                                      ! plastic yield stress (converted to Pa)
                         / dsqrt( thisvel(:,:)**2 + othervel(:,:)**2 + (smallnum)**2 )   ! velocity components (m/yr)

      !!! since beta is updated here, communicate that info to halos
      call staggered_parallel_halo(beta, parallel)

    case(HO_BABC_BETA_LARGE)      ! frozen (u=v=0) ice-bed interface

       !Note: This option is redundant in that it could be implemented using HO_BETA_CONST
       !      But keeping it for historical reasons since many config files use it

       beta(:,:) = basal_physics%ho_beta_large      ! Pa yr/m  (= 1.0d10 by default)

    case(HO_BABC_ZOET_IVERSON)

       ! Use the sliding law proposed by Zoet & Iverson (2020):
       !     tau_b = N * C_c * [u_b/(u_b + u_t)]^(1/m), Eq. 3 in ZI(2020)
       ! where N   = effective pressure
       !       C_c = a constant in the range [0,1]
       !       u_t = threshold speed controlling the transition between powerlaw and Coulomb behavior
       !       m   = powerlaw exponent
       !Note: We have added the option to cap N at a value of N_max.
       !      By default, N_max is large enough that there will be no limiting,
       !       but N_max can be set to a smaller value in the config file..

       m = basal_physics%powerlaw_m

       do ns = 1, nsn-1
          do ew = 1, ewn-1
             effecpress_capped = min(basal_physics%effecpress_stag(ew,ns), &
                                     basal_physics%zoet_iverson_nmax)
             tau_c = basal_physics%coulomb_c(ew,ns) * effecpress_capped
             beta(ew,ns) = tau_c * speed(ew,ns)**(1.0d0/m - 1.0d0)  &
                  / (speed(ew,ns) + basal_physics%zoet_iverson_ut)**(1.0d0/m)

             !WHL - debug
             if (verbose_beta .and. present(rtest) .and. present(itest) .and. present(jtest) .and. &
                  this_rank == rtest .and. ew == itest .and. ns == jtest) then
                write(6,*) 'Cc, N, speed, beta =', basal_physics%coulomb_c(ew,ns), &
                     basal_physics%effecpress_stag(ew,ns), speed(ew,ns), beta(ew,ns)
             endif

          enddo
       enddo

    case(HO_BABC_ISHOMC)          ! prescribe according to ISMIP-HOM test C

       !TODO: Carry out this operation at initialization, before calling calcbeta?
       !Note: Ideally, beta would be read in from an external netCDF file.
       !      However, this is not possible given that the global velocity grid is smaller
       !       than the ice grid and hence not able to fit the full beta field.
       !      The following code sets beta on the full grid as prescribed by Pattyn et al. (2008).

       ! Allocate a global array on the main task only.
       ! On other tasks, allocate a size 0 array, since distributed_scatter_var wants to deallocate on all tasks.
       if (main_task) then
          allocate(beta_global(parallel%global_ewn, parallel%global_nsn))
       else
          allocate(beta_global(0,0))
       endif

       ! Prescribe beta as in Pattyn et al., The Cryosphere, 2008
       ! Note: These beta values live at vertices, not cell centers.
       !       They need a global array of size (ewn,nsn) to hold values on the global boundary.
       if (main_task) then

          Ldomain = parallel%global_ewn * dew   ! size of full domain (must be square)
          omega = 2.d0*pi / Ldomain

          beta_global(:,:) = 0.0d0
          do ns = 1, parallel%global_nsn
             do ew = 1, parallel%global_ewn
                dx = dew * ew
                dy = dns * ns
                beta_global(ew,ns) = 1000.d0 + 1000.d0 * sin(omega*dx) * sin(omega*dy)
             enddo
          enddo

       endif

       ! Scatter the global beta values back to local arrays
       ! Note: beta_extend has dimensions (ewn,nsn), so it can receive scattered data from beta_global.
       allocate(beta_extend(ewn, nsn))
       beta_extend(:,:) = 0.d0
       call distributed_scatter_var(beta_extend, beta_global, parallel)

       ! distributed_scatter_var does not update the halo, so do an update here
       call parallel_halo(beta_extend, parallel)

       ! Copy beta_extend to beta on the local processor.
       ! This is done since beta lives on the velocity grid and has dimensions (ewn-1,nsn-1).
       beta(:,:) = 0.d0
       do ns = 1, nsn-1
          do ew = 1, ewn-1
             beta(ew,ns) = beta_extend(ew, ns)
          enddo
       enddo

      ! beta_extend is no longer needed (beta_global is deallocated in distributed_scatter_var)
      deallocate(beta_extend)

    case(HO_BABC_BETA_EXTERNAL)   ! use beta value from external file

       ! set beta to the prescribed external value
       ! Note: This assumes that beta_external has units of Pa yr/m on input.
       beta(:,:) = beta_external(:,:)

       ! beta is initialized to a negative value; we can use that fact to check whether
       ! it has been read correctly from the file
       if (maxval(beta) < 0.d0) then
          call write_log('ERROR: Trying to use HO_BABC_EXTERNAL_BETA, but all beta values are < 0,')
          call write_log('which implies that beta could not be read from the input file.')
          call write_log('Make sure that beta is in the cism input file,')
          call write_log('or change which_ho_babc to a different option.')
          call write_log('Invalid value for beta. See log file for details.', GM_FATAL)
       end if

    case(HO_BABC_POWERLAW)   ! a simple power law
       !   Assume taub = C * ub^(1/m)
       ! implying beta = C * ub^(1/m - 1) 
       ! m should be a positive exponent

       do ns = 1, nsn-1
          do ew = 1, ewn-1
             beta(ew,ns) = basal_physics%powerlaw_c(ew,ns) &
                         * speed(ew,ns)**(1.0d0/basal_physics%powerlaw_m - 1.0d0)

             !WHL - debug
             if (verbose_beta .and. present(rtest) .and. present(itest) .and. present(jtest)) then
                if (this_rank == rtest .and. ew == itest .and. ns == jtest) then
                   write(6,*) 'r, i, j, Cp, speed, beta:', &
                        rtest, itest, jtest, basal_physics%powerlaw_c(ew,ns), speed(ew,ns), beta(ew,ns)
                endif
             endif
          enddo
       enddo

    case(HO_BABC_POWERLAW_EFFECPRESS)   ! a power law that uses effective pressure
       !TODO - Remove POWERLAW_EFFECPRESS option? Rarely if ever used.
       ! See Cuffey & Paterson, Physics of Glaciers, 4th Ed. (2010), p. 240, eq. 7.17
       ! This is based on Weertman's classic sliding relation (1957),
       ! augmented by the bed-separation index described by Bindschadler (1983):
       !   ub = k taub^p N^-q
       ! Rearranging for taub gives:
       !   taub = k^(-1/p) ub^(1/p) N^(q/p)

       ! p and q should be _positive_ exponents. If p/=1, this is nonlinear in velocity.
       ! Cuffey & Paterson recommend p=3 and q=1, and k dependent on
       ! thermal and mechanical properties of ice and inversely on bed roughness.
       !TODO - Change powerlaw_p to powerlaw_m, and make powerlaw_q a config parameter

       powerlaw_p = 3.0d0
       powerlaw_q = 1.0d0

       beta(:,:) = basal_physics%friction_powerlaw_k**(-1.0d0/powerlaw_p) &
            * basal_physics%effecpress_stag(:,:)**(powerlaw_q/powerlaw_p) &
            * speed(:,:)**(1.0d0/powerlaw_p - 1.0d0)

    case(HO_BABC_COULOMB_FRICTION)

      ! TODO: Remove this option; effectively the same as the Schoof option below
      !       Might need to modify MISMIP test config files that use this option

      ! Basal stress representation using Schoof sliding law with Coulomb friction
      ! See Schoof 2005 PRS, eqn. 6.2  (see also Pimentel, Flowers & Schoof 2010 JGR)

       ! Set up parameters needed for the friction law
       m_max = basal_physics%coulomb_bump_max_slope       ! maximum bed obstacle slope(unitless)
       lambda_max = basal_physics%coulomb_bump_wavelength ! wavelength of bedrock bumps (m)

       ! Need flwa of the basal layer on the staggered grid
       !TODO - Pass in ice_mask instead of computing imask here?
       !       (Small difference: ice_mask = 1 where thck > thklim rather than thck > 0)
       where (thck > 0.d0)
          imask = 1
       elsewhere
          imask = 0
       end where
       call glissade_stagger(ewn,         nsn,               &
                             flwa_basal,  flwa_basal_stag,   &
                             imask,       stagger_margin_in = 1)
       ! TODO Not sure if a halo update is needed on flwa_basal_stag!  I don't think so if nhalo>=2.

       ! Compute biglambda = wavelength of bedrock bumps [m] * flwa [Pa^-n yr^-1] / max bed obstacle slope [dimensionless]
       big_lambda(:,:) = (lambda_max / m_max) * flwa_basal_stag(:,:)

       ! Note: For MISMIP3D, coulomb_c is multiplied by a spatial factor (c_space_factor) which is
       !       read in during initialization. This factor is typically between 0 and 1.
       !       If this factor is not present in the input file, it is set to 1 everywhere.

       ! Compute beta
       ! Note: Where this equation has powerlaw_m, we used to have Glen's flow exponent n,
       !       following the notation of Leguy et al. (2014).
       !       Changed to powerlaw_m to be consistent with the Schoof and Tsai laws.
       m = basal_physics%powerlaw_m
       beta(:,:) = basal_physics%coulomb_c(:,:) * basal_physics%effecpress_stag(:,:) &
            * speed(:,:)**(1.0d0/m - 1.0d0) * &
            (speed(:,:) + basal_physics%effecpress_stag(:,:)**m * big_lambda)**(-1.0d0/m)

       ! If c_space_factor /= 1.0 everywhere, then multiply beta by c_space_factor
       ! TODO: Replace c_space_factor with a spatially varying coulomb_c field.
       if (maxval(abs(basal_physics%c_space_factor_stag(:,:) - 1.0d0)) > tiny(0.0d0)) then
          beta(:,:) = beta(:,:) * basal_physics%c_space_factor_stag(:,:)
       endif

       ! Limit for numerical stability
       !TODO - Is limiting needed?
       where (beta > 1.0d8)
          beta = 1.0d8
       end where

    case(HO_BABC_COULOMB_POWERLAW_SCHOOF)

       ! Use the basal friction formulation of Schoof (2005), modified following Asay-Davis et al. (2016).
       ! This formulation uses a constant value of basal flwa, which allows several Coulomb parameters
       !  (lambda_max, m_max and flwa_basal) to be combined into a single parameter powerlaw_c, 
       !  as in the Tsai power law below.
       !
       ! The equation for tau_b = beta * u_b is
       ! 
       !                    powerlaw_c * coulomb_c * N
       ! tau_b = ---------------------------------------------- u_b^{1/m}
       !         [powerlaw_c^m * u_b + (coulomb_c * N)^m]^{1/m}
       !
       ! where m = powerlaw_m
       !
       ! This is the second modified basal traction law in MISMIP+. See Eq. 11 of Asay-Davis et al. (2016).
       ! Note: powerlaw_c corresponds to beta^2 in their notation, and coulomb_c corresponds to alpha^2.
       !
       ! Depending on the value of which_ho_powerlaw_c and which_ho_coulomb_c, there are different ways
       !  to apply this sliding law:
       ! (0) Set powerlaw_c and coulomb_c to a constant everywhere.
       ! (1) Obtain spatially varying powerlaw_c or coulomb_c fields by inversion.
       ! (2) Use spatially varying powerlaw_c or coulomb_c fields prescribed from a previous inversion.
       !
       ! Note: This law and the Tsai law are often run with spatially varying powerlaw_c,
       !  but have not yet been tested with spatially varying coulomb_c.

       m = basal_physics%powerlaw_m

       do ns = 1, nsn-1
          do ew = 1, ewn-1

             numerator = basal_physics%powerlaw_c(ew,ns) * basal_physics%coulomb_c(ew,ns)  &
                       * basal_physics%effecpress_stag(ew,ns)
             denominator = (basal_physics%powerlaw_c(ew,ns)**m * speed(ew,ns) +  &
                  (basal_physics%coulomb_c(ew,ns) * basal_physics%effecpress_stag(ew,ns))**m )**(1.d0/m)
             beta(ew,ns) = (numerator/denominator) * speed(ew,ns)**(1.d0/m - 1.d0)

             !WHL - debug
             if (verbose_beta .and. present(rtest) .and. present(itest) .and. present(jtest)) then
                if (this_rank == rtest .and. ew == itest .and. ns == jtest) then
                   print*, ' '
                   write(6,*) 'r, i, j, Cp, denom_u, denom_N, speed, beta, taub:', &
                        rtest, ew, ns, basal_physics%powerlaw_c(ew,ns), &
                        (basal_physics%powerlaw_c(ew,ns)**m * speed(ew,ns))**(1.d0/m), &
                        (basal_physics%coulomb_c(ew,ns) * basal_physics%effecpress_stag(ew,ns)), &
                        speed(ew,ns), beta(ew,ns), beta(ew,ns)*speed(ew,ns)
                endif
             endif

          enddo
       enddo

       ! If c_space_factor /= 1.0 everywhere, then multiply beta by c_space_factor
       if (maxval(abs(basal_physics%c_space_factor_stag(:,:) - 1.0d0)) > tiny(0.0d0)) then
          beta(:,:) = beta(:,:) * basal_physics%c_space_factor_stag(:,:)
       endif

       ! Limit for numerical stability
       !TODO - Is limiting needed?
       where (beta > 1.0d8)
          beta = 1.0d8
       end where

       !WHL - debug - Write values along a flowline
!      write(6,*) ' '
!      write(6,*) 'Apply Coulomb friction: i, j, speed, N_stag, beta, taub:'
!      ns = jtest
!      do ew = itest, itest+15
!         write(6,*) ew, ns, speed(ew,ns), basal_physics%effecpress_stag(ew,ns), beta(ew,ns), beta(ew,ns)*speed(ew,ns)
!      enddo

    case(HO_BABC_COULOMB_POWERLAW_TSAI)

      ! Basal stress representation based on Tsai et al. (2015)
      ! The basal stress is the minimum of two values:
      ! (1) power law:          tau_b = powerlaw_c * |u_b|^(1/powerlaw_m)
      ! (2) Coulomb friction:   tau_b = coulomb_c * N
      !                             N = effective pressure = rhoi*g*(H - H_f)
      !                           H_f = flotation thickness = (rhow/rhoi)*(eus-topg)
      ! This value of N is obtained by setting p_ocean_penetration = 1.0 in the config file.
      ! The other parameters (powerlaw_c, powerlaw_m and coulomb_c) can also be set in the config file.

       do ns = 1, nsn-1
          do ew = 1, ewn-1
             
             taub_powerlaw = basal_physics%powerlaw_c(ew,ns) * speed(ew,ns)**(1.d0/basal_physics%powerlaw_m)
             taub_coulomb  = basal_physics%coulomb_c(ew,ns) * basal_physics%effecpress_stag(ew,ns)

             if (taub_coulomb <= taub_powerlaw) then   ! apply Coulomb stress, which is smaller
                beta(ew,ns) = taub_coulomb / speed(ew,ns)
             else  ! apply power-law stress
                beta(ew,ns) = taub_powerlaw / speed(ew,ns)
             endif

          enddo   ! ew
       enddo   ! ns

       ! If c_space_factor /= 1.0 everywhere, then multiply beta by c_space_factor
       if (maxval(abs(basal_physics%c_space_factor_stag(:,:) - 1.0d0)) > tiny(0.0d0)) then
          beta(:,:) = beta(:,:) * basal_physics%c_space_factor_stag(:,:)
       endif

    case(HO_BABC_SIMPLE)    ! simple pattern; also useful for debugging and test cases
                            ! (here, a strip of weak bed surrounded by stronger bed to simulate an ice stream)

      beta(:,:) = 1.d4        ! Pa yr/m

      !TODO - Change this loop to work in parallel (set beta on the global grid and scatter to local)
      do ns = 5, nsn-5
         do ew = 1, ewn-1
            beta(ew,ns) = 100.d0      ! Pa yr/m
         end do
      end do

    case default
       ! do nothing

   end select


   ! Multiply beta by f_ground to reduce friction at partly grounded vertices.
   ! Note: With a GLP, f_ground will have values between 0 and 1 at vertices adjacent to the GL.
   !       Without a GLP, f_ground = 0 or 1 everywhere based on a flotation criterion.
   !       By convention, f_ground = 1 for land, and f_ground = 0 for ice-free ocean.
   !
   ! For beta close to 0 beneath grounded ice, it is possible to generate unrealistically fast flow.
   ! To prevent this, set beta to a minimum value beneath grounded ice.
   ! The default value of beta_grounded_min = 0.0, but can be set to a nonzero value in the config file.

   ! The limiting can be done either before or after multiplying by f_ground.
   ! If done after, then beta >= beta_grounded_min at all vertices, including lightly grounded vertices.
   !  This is the more stable option for settings where there can be large driving stresses near the GL.
   ! If done before, then beta -> 0 as f_ground -> 0, even if beta_grounded_min > 0.

   do ns = 1, nsn-1
      do ew = 1, ewn-1

         if (which_ho_beta_limit == HO_BETA_LIMIT_ABSOLUTE) then  ! absolute limit based on beta_grounded_min

            ! multiplication by f_ground before limiting

            beta(ew,ns) = beta(ew,ns) * f_ground(ew,ns)

            if (f_ground(ew,ns) > 0.d0 .and. beta(ew,ns) < basal_physics%beta_grounded_min) then
               beta(ew,ns) = basal_physics%beta_grounded_min
            endif

         elseif (which_ho_beta_limit == HO_BETA_LIMIT_FLOATING_FRAC) then  ! weighted by f_ground after limiting

            ! multiplication by f_ground after limiting

            if (f_ground(ew,ns) > 0.d0 .and. beta(ew,ns) < basal_physics%beta_grounded_min) then
               beta(ew,ns) = basal_physics%beta_grounded_min
            endif

            beta(ew,ns) = beta(ew,ns) * f_ground(ew,ns)

         endif   ! which_ho_beta_limit

      enddo
   enddo

   ! Bug check: Make sure beta >= 0
   ! This check will find negative values as well as NaNs
   do ns = 1, nsn-1
      do ew = 1, ewn-1 
         if (beta(ew,ns) >= 0.d0) then
            ! do nothing
         else
            call parallel_globalindex(ew, ns, iglobal, jglobal, parallel)
            write(message,*) 'Invalid beta value in calcbeta: this_rank, i, j, iglobal, jglobal, beta, f_ground:', &
                 this_rank, ew, ns, iglobal, jglobal, beta(ew,ns), f_ground(ew,ns)
            call write_log(trim(message), GM_FATAL)
         endif
      end do
   end do
   
   ! halo update
   !TODO - Move this halo update to a higher level?
   call staggered_parallel_halo(beta, parallel)

   !WHL - debug
   if (verbose_beta .and. present(rtest) .and. present(itest) .and. present(jtest)) then
      if (this_rank == rtest) then
         ew = itest; ns = jtest
         write(6,*) 'End of calcbeta, r, i, j, speed, f_ground, beta:', &
              rtest, ew, ns, speed(ew,ns), f_ground(ew,ns), beta(ew,ns)
      endif
   endif

  end subroutine calcbeta

!***********************************************************************

  subroutine glissade_init_effective_pressure(which_effecpress, basal_physics)

    ! Initialize calculations related to effective pressure.
    ! Currently, the only thing to do is initialize two scalar arrays that represent
    !  the fractional reduction of effective pressure due to basal water flux
    !  or an ocean connection.
    ! Note: f_effecpress_bwat and f_effecpress_ocean_p should not be reset if restarting.
    !       This subroutine is called only when *not* restarting.
    !       There is some additional logic here to make sure f_effecpress fields are not reset
    !        if they are read from the input file in a run that is *not* a restart.

    use glimmer_paramets, only: eps11
    use cism_parallel, only: parallel_reduce_max

    ! Input/output arguments

    integer, intent(in) :: &
         which_effecpress    ! input option for effective pressure

    type(glide_basal_physics), intent(inout) :: &
         basal_physics       ! basal physics object

    ! local variables
    real(dp) :: &
         local_maxval, global_maxval

    character(len=100) :: message

    if (which_effecpress == HO_EFFECPRESS_BWATFLX) then
       ! Check to see if f_effecpress_bwat has been read from the input file.
       local_maxval = maxval(basal_physics%f_effecpress_bwat)
       global_maxval = parallel_reduce_max(local_maxval)
       if (global_maxval >= eps11) then
          ! Do nothing; keep the values read from the input or restart file
          write(message,*) 'f_effecpress_bwat was read from the input/restart file'
          call write_log(trim(message))
       else
          ! initialize to 1.0
          ! This means that effecpress will initially not be reduced based on bwat.
          write(message,*) 'Setting f_effecpress_bwat = 1.0 everywhere'
          call write_log(trim(message))
          basal_physics%f_effecpress_bwat(:,:) = 1.0d0
       endif
    endif

    if (basal_physics%ocean_p_timescale > 0.0d0) then
       ! Check to see if f_effecpress_ocean_p has been read from the input file.
       local_maxval = maxval(basal_physics%f_effecpress_ocean_p)
       global_maxval = parallel_reduce_max(local_maxval)
       if (global_maxval >= eps11) then
          ! Do nothing; keep the values read from the input or restart file
          write(message,*) 'f_effecpress_ocean_p was read from the input/restart file'
          call write_log(trim(message))
       else
          ! initialize to 1.0
          ! This means that effecpress will initially not be reduced based on p.
          write(message,*) 'Setting f_effecpress_ocean_p = 1.0 everywhere'
          call write_log(trim(message))
          basal_physics%f_effecpress_ocean_p(:,:) = 1.0d0
       endif
    endif

  end subroutine glissade_init_effective_pressure

!***********************************************************************

  subroutine calc_effective_pressure (which_effecpress,             &
                                      parallel,                     &
                                      ewn,           nsn,           &
                                      basal_physics, basal_hydro,   &
                                      ice_mask,      floating_mask, &
                                      thck,          topg,          &
                                      eus,                          &
                                      delta_bpmp,                   &
                                      bwat,          bwatflx,       &
                                      dt,                           &
                                      itest, jtest,  rtest)

    ! Calculate the effective pressure N at the bed.
    ! By default, N is equal to the overburden pressure, rhoi*g*H.
    ! Optionally, N can be reduced by the presence of water at the bed
    !  (btemp near bpmp, or nonzero bwat or bwatflx).
    ! N can also be reduced where there is a hydrological connection to the ocean,
    !  through weighting by (1 - Hf/H)^p (where Hf is the flotation thickness).

    use glimmer_physcon, only: rhoi, grav, rhoo
    use glissade_grid_operators, only: glissade_stagger

    implicit none

    ! Input/output arguments

    integer, intent(in) :: &
         which_effecpress    ! input option for effective pressure

    type(parallel_type), intent(in) :: &
         parallel            ! info for parallel communication

    integer, intent(in) :: &
         ewn, nsn            ! grid dimensions

    type(glide_basal_physics), intent(inout) :: &
         basal_physics       ! basal physics object
                             ! includes effecpress, effecpress_stag and various parameters

    type(glide_basal_hydro), intent(inout) :: &
         basal_hydro         ! basal hydro object
                             ! includes bwat and various parameters

    integer, dimension(:,:), intent(in) :: &
         ice_mask,         & ! = 1 where ice is present (thk > thklim), else = 0
         floating_mask       ! = 1 where ice is present and floating, else = 0
 
    !NOTE: If used, the following 2D fields (delta_bpmp, bwat, bwatflx, thck and topg) need to be correct in halos.

    real(dp), dimension(:,:), intent(in) ::  &
         thck,             & ! ice thickness (m)
         topg                ! bed topography (m)

    real(dp), intent(in) ::  &
         eus                 ! eustatic sea level (m) relative to z = 0

    real(dp), dimension(:,:), intent(in), optional ::  &
         delta_bpmp,       & ! Tpmp - T at the bed (K), used for HO_EFFECPRESS_BPMP option
         bwat,             & ! basal water thickness (m), used for HO_EFFECPRESS_BWAT option
         bwatflx             ! basal water flux at the bed (m/yr), used for HO_EFFECPRESS_BWATFLX option

    real(dp), intent(in), optional :: dt                     ! time step (yr)

    integer, intent(in), optional :: itest, jtest, rtest     ! coordinates of diagnostic point

    ! Local variables

    real(dp) :: &
         bpmp_factor,     &  ! factor between 0 and 1, used in linear ramp based on bpmp
         relative_bwat,   &  ! ratio bwat/bwat_threshold, limited to range [0,1]
         df_dt               ! rate of change of f_effecpress_bwat

    real(dp), dimension(ewn,nsn) ::  &
         overburden,            & ! overburden pressure, rhoi*g*H
         f_pattyn_2d,           & ! rhoo*(eus-topg)/(rhoi*thck)
                                  ! = 1 at grounding line, < 1 for grounded ice, > 1 for floating ice
         f_ocean_p_target         ! target value for (1 - Hf/H)^p
                                  ! can either set f_effecpress_ocean_p to the target, or relax toward the target over time

    real(dp) :: ocean_p           ! exponent in effective pressure parameterization, 0 <= ocean_p <= 1
    real(dp) :: f_pattyn          ! rhoo*(eus-topg)/(rhoi*thck)
    real(dp) :: f_pattyn_capped   ! f_pattyn capped to lie in range [0,1]

    integer :: i, j

    logical, parameter :: verbose_effecpress = .false.
!!    logical, parameter :: verbose_effecpress = .true.

    ! Initialize the effective pressure N to the overburden pressure, rhoi*g*H

    overburden(:,:) = rhoi*grav*thck(:,:)
    basal_physics%effecpress(:,:) = overburden(:,:)

    ! Optionally, reduce N as a function of water or melt conditions at the bed

    select case(which_effecpress)

    case(HO_EFFECPRESS_OVERBURDEN)

       ! do nothing; already initialized to overburden

       ! Note: Here we assume (unrealistically) that N = rhoi*g*H even for floating ice.
       !       However, the basal friction coefficient (beta) will equal zero for floating ice
       !        since it is weighted by the grounded ice fraction.

    case(HO_EFFECPRESS_BPMP)

       if (present(delta_bpmp)) then

          ! Reduce N where the basal temperature is near the pressure melting point,
          !  as defined by delta_bpmp = bpmp - Tbed.
          ! N decreases from overburden for a frozen bed to a small value for a thawed bed.
          ! bpmp_factor = 0 where the bed is thawed (delta_bpmp <= 0)
          ! bpmp_factor = 1 where the bed is frozen (delta_bpmp >= effecpress_bpmp_threshold)
          ! 0 < bpmp_factor < 1 where 0 < delta_bpmp < bpmp_threshold

          do j = 1, nsn
             do i = 1, ewn

                bpmp_factor = max(0.0d0, min(1.0d0, delta_bpmp(i,j)/basal_physics%effecpress_bpmp_threshold))
                basal_physics%effecpress(i,j) = basal_physics%effecpress(i,j) * &
                     (basal_physics%effecpress_delta + bpmp_factor * (1.0d0 - basal_physics%effecpress_delta))

                !TODO - not sure this is needed, because of weighting by f_ground
                ! set to zero for floating ice
                if (floating_mask(i,j) == 1) basal_physics%effecpress(i,j) = 0.0d0

             enddo
          enddo

       endif   ! present(delta_bpmp)

    case(HO_EFFECPRESS_BWAT)

       if (present(bwat)) then

          ! Reduce N where basal water is present.
          ! N decreases from overburden for bwat = 0 to a small value for bwat = effecpress_bwat_threshold.

          do j = 1, nsn
             do i = 1, ewn
                if (bwat(i,j) > 0.0d0) then

                   relative_bwat = max(0.0d0, min(bwat(i,j)/basal_physics%effecpress_bwat_threshold, 1.0d0))

                   basal_physics%effecpress(i,j) = basal_physics%effecpress(i,j) * &
                        (basal_physics%effecpress_delta + &
                        (1.0d0 - relative_bwat) * (1.0d0 - basal_physics%effecpress_delta))

                end if
             enddo
          enddo

       endif   ! present(bwat)

       !TODO - Not needed?
       where (floating_mask == 1)
          ! set to zero for floating ice
          basal_physics%effecpress = 0.0d0
       end where

    case(HO_EFFECPRESS_BWATFLX)

       ! Reduce N where there the flux of basal water at the bed exceeds a threshold value.
       ! Note: The units of bwatflx are volume per unit area per unit time, i.e. m/yr.
       !       This is the rate at which bwat would increase if there were inflow but no outflow.
       ! Note: The relaxation scale is babc_timescale, the same as for coulomb_c or powerlaw_c.

       if (present(bwatflx)) then

          ! Prognose a scalar f_effecpress_bwat = effecpress/overburden:
          !          df/dt = [1 - f*(F/F0)] / tau
          !          where f = f_effecpress_bwat, F = bwatflx, F0 = effecpress_bwatflx_threshold,
          !              tau = effecpress_timescale
          ! The steady-state f < 1 when F > F0.
          ! As f decreases, the marginal effect of additional flux also decreases.

          do j = 1, nsn
             do i = 1, ewn
                if (bwatflx(i,j) > 0.0d0) then

                   df_dt = ( 1.0d0 - basal_physics%f_effecpress_bwat(i,j) * &
                        (bwatflx(i,j)/basal_physics%effecpress_bwatflx_threshold) ) / &
                        basal_physics%effecpress_timescale
                   basal_physics%f_effecpress_bwat(i,j) = basal_physics%f_effecpress_bwat(i,j) + df_dt * dt

                   ! Limit to be in the range [effecpress_delta, 1.0)
                   basal_physics%f_effecpress_bwat(i,j) = min(basal_physics%f_effecpress_bwat(i,j), 1.0d0)
                   basal_physics%f_effecpress_bwat(i,j) = &
                        max(basal_physics%f_effecpress_bwat(i,j), basal_physics%effecpress_delta)
<<<<<<< HEAD

                   ! Compute the effective pressure relative to overburden
                   basal_physics%effecpress(i,j) = basal_physics%f_effecpress_bwat(i,j) * overburden(i,j)

                end if
             enddo
          enddo

          if (verbose_effecpress .and. this_rank == rtest) then
             print*, ' '
             print*, 'After bwatflx, f_effecpress_bwat, itest, jtest, rank =', itest, jtest, rtest
             do j = jtest+3, jtest-3, -1
                write(6,'(i6)',advance='no') j
                do i = itest-3, itest+3
                   if (thck(i,j) > 0.0d0) then
                      write(6,'(f10.5)',advance='no') basal_physics%f_effecpress_bwat(i,j)
                   else
                      write(6,'(f10.5)',advance='no') 0.0d0
                   endif
                enddo
                write(6,*) ' '
             enddo
          endif

       endif   ! present(bwatflx)

       !TODO - Modify for deluxe GLP?
       !TODO - Not sure this is needed, because beta is later weighted by f_ground.
!       where (floating_mask == 1)
!          ! set to zero for floating ice
!          basal_physics%effecpress = 0.0d0
!       end where

=======

                   ! Compute the effective pressure relative to overburden
                   basal_physics%effecpress(i,j) = basal_physics%f_effecpress_bwat(i,j) * overburden(i,j)

                end if
             enddo
          enddo

          if (verbose_effecpress .and. this_rank == rtest) then
             print*, ' '
             print*, 'After bwatflx, f_effecpress_bwat, itest, jtest, rank =', itest, jtest, rtest
             do j = jtest+3, jtest-3, -1
                write(6,'(i6)',advance='no') j
                do i = itest-3, itest+3
                   if (thck(i,j) > 0.0d0) then
                      write(6,'(f10.5)',advance='no') basal_physics%f_effecpress_bwat(i,j)
                   else
                      write(6,'(f10.5)',advance='no') 0.0d0
                   endif
                enddo
                write(6,*) ' '
             enddo
          endif

       endif   ! present(bwatflx)

       !TODO - Modify for deluxe GLP?
       !TODO - Not sure this is needed, because beta is later weighted by f_ground.
!       where (floating_mask == 1)
!          ! set to zero for floating ice
!          basal_physics%effecpress = 0.0d0
!       end where

>>>>>>> ef8c8af9
    case(HO_EFFECPRESS_BWAT_BVP)

       if (present(bwat)) then

          ! Reduce N where basal water is present, following Bueler % van Pelt (2015).
          ! N decreases from overburden P_0 for bwat = 0 to a small value for bwat = effecpress_bwat_threshold.
          ! This scheme was used for Greenland simulations in Lipscomb et al. (2019, GMD)
          !  and is retained for back compatibility.
          ! Note: Instead of using a linear ramp for the variation between overburden and the small value
          !       (as for the BPMP and BWAT options above), we use the published formulation of Bueler & van Pelt (2015).
          !       This formulation has N = P_0 for bwat up to ~0.6*effecpress_bwat_threshold; then N decreases
          !        as bwat => effecpress_bwat_threshold.
          !       See Fig. 1b of Bueler & van Pelt (2015).
          ! Note: relative bwat used to be computed in terms of basal_hydro%bwat_till_max.
          !       This formulation gives the same answer, provided that effecpress_bwat_threshold = bwat_till_max.
          !       Both parameters have default values of 2 m.

          do j = 1, nsn
             do i = 1, ewn

                if (bwat(i,j) > 0.0d0) then

                   relative_bwat = max(0.0d0, min(bwat(i,j)/basal_physics%effecpress_bwat_threshold, 1.0d0))

                   ! Eq. 23 from Bueler & van Pelt (2015)
                   basal_physics%effecpress(i,j) = basal_hydro%N_0  &
                        * (basal_physics%effecpress_delta * overburden(i,j) / basal_hydro%N_0)**relative_bwat  &
                        * 10.d0**((basal_hydro%e_0/basal_hydro%C_c) * (1.0d0 - relative_bwat))

                   ! The following line (if uncommented) would implement Eq. 5 of Aschwanden et al. (2016).
                   ! Results are similar to Bueler & van Pelt, but the dropoff in N from P_0 to delta*P_0 begins
                   !  with a larger value of bwat (~0.7*bwat_threshold instead of 0.6*bwat_threshold).

!!                 basal_physics%effecpress(i,j) = basal_physics%effecpress_delta * overburden(i,j)  &
!!                      * 10.d0**((basal_hydro%e_0/basal_hydro%C_c) * (1.0d0 - relative_bwat))

                   ! limit so as not to exceed overburden
                   basal_physics%effecpress(i,j) = min(basal_physics%effecpress(i,j), overburden(i,j))
                end if
             enddo
          enddo

       endif   ! present(bwat)

       !TODO - Not sure this is needed, because of weighting by f_ground.
       where (floating_mask == 1)
          ! set to zero for floating ice
          basal_physics%effecpress = 0.0d0
       end where

    end select   ! which_effecpress

    ! Optionally, reduce N for grounded marine ice based on the connectivity of subglacial water to the ocean.
    ! N is weighted by the factor (1 - Hf/H)^p, where Hf is the flotation thickness.
    ! p = 1 => full connectivity
    ! 0 < p < 1 => partial connectivity
    ! p = 0 => no connectivity; water pressure p_w = 0

    ! The adjustment of N to N*(1 - Hf/H)^p can either be instantaneous, or else over a prescribed timescale.
    ! A relaxation timescale may be appropriate for a spin-up in the following situation:
    !  Marine-based ice is initialized to a transient state in which (1 - Hf/H)^p is small, and a result
    !   the grounding line retreats unstably.  (Thwaites Glacier is a typical case.)
    !  However, we want the GL to advance, which will happen only if N is *not* immmediately reduced,
    !   and instead the ice is allowed to thicken, increasing (1 - Hf/H)^p and stabilizing the GL.

    ocean_p = basal_physics%p_ocean_penetration

    if (ocean_p > 0.0d0) then

       ! Compute N as a function of f_pattyn = -rhoo*(tops-eus) / (rhoi*thck)
       !   f_pattyn < 0 for land-based ice, < 1 for grounded ice, = 1 at grounding line, > 1 for floating ice
       !TODO - Try averaging thck and topg to vertices, and computing f_pattyn based on these averages?
       !       Might not be as dependent on whether neighbor cells are G or F.

       do j = 1, nsn
          do i = 1, ewn
             if (thck(i,j) > 0.0d0) then
                f_pattyn = rhoo*(eus-topg(i,j)) / (rhoi*thck(i,j))     ! > 1 for floating, < 1 for grounded
                f_pattyn_capped = max( min(f_pattyn, 1.0d0), 0.0d0)    ! capped to lie in the range [0,1]
                f_ocean_p_target(i,j) = (1.0d0 - f_pattyn_capped)**ocean_p  ! (1 - Hf/H)^p = target ratio of N / overburden
             else
                f_ocean_p_target(i,j) = 0.0d0
             endif
          enddo
       enddo
<<<<<<< HEAD

       if (basal_physics%ocean_p_timescale > 0.0d0) then
          ! relax f_ocean_p toward the target value computed above
          ! Note: dt and f_ocean_p_timescale have units of yr
          basal_physics%f_effecpress_ocean_p(:,:) = basal_physics%f_effecpress_ocean_p(:,:) &
               + (f_ocean_p_target(:,:) - basal_physics%f_effecpress_ocean_p(:,:)) &
               * min(dt/basal_physics%ocean_p_timescale, 1.0d0)
       else
          basal_physics%f_effecpress_ocean_p(:,:) = f_ocean_p_target(:,:)
       endif

=======

       if (basal_physics%ocean_p_timescale > 0.0d0) then
          ! relax f_ocean_p toward the target value computed above
          ! Note: dt and f_ocean_p_timescale have units of yr
          basal_physics%f_effecpress_ocean_p(:,:) = basal_physics%f_effecpress_ocean_p(:,:) &
               + (f_ocean_p_target(:,:) - basal_physics%f_effecpress_ocean_p(:,:)) &
               * min(dt/basal_physics%ocean_p_timescale, 1.0d0)
       else
          basal_physics%f_effecpress_ocean_p(:,:) = f_ocean_p_target(:,:)
       endif

>>>>>>> ef8c8af9
       ! Reduce the effective pressure where f_effecpress_ocean_p < 1.
       ! Note: f_effecpress_ocean_p is initialized to 1, and is reduced near marine margins only if ocean_p > 0.
       basal_physics%effecpress(:,:) = basal_physics%effecpress(:,:) * basal_physics%f_effecpress_ocean_p(:,:)

       if (present(itest) .and. present(jtest) .and. present(rtest)) then
          if (this_rank == rtest .and. verbose_effecpress) then

             ! Compute f_pattyn as a 2D field for diagnostics.
             do j = 1, nsn
                do i = 1, ewn
                   if (thck(i,j) > 0.0d0) then
                      f_pattyn_2d(i,j) = rhoo*(eus-topg(i,j)) / (rhoi*thck(i,j))    ! > 1 for floating, < 1 for grounded
                   else  ! no ice
                      if (topg(i,j) - eus >= 0.0d0) then  ! ice-free land
                         f_pattyn_2d(i,j) = 0.0d0
                      else  ! ice-free ocean
                         f_pattyn_2d(i,j) = 1.0d0
                      endif
                   endif
                enddo
             enddo

             print*, ' '
             print*, 'f_pattyn, itest, jtest, rank =', itest, jtest, rtest
             do j = jtest+3, jtest-3, -1
                write(6,'(i6)',advance='no') j
                do i = itest-3, itest+3
                   write(6,'(f10.4)',advance='no') f_pattyn_2d(i,j)
                enddo
                write(6,*) ' '
             enddo
             print*, ' '
             print*, 'f_effecpress_ocean_p, itest, jtest, rank =', itest, jtest, rtest
             do j = jtest+3, jtest-3, -1
                write(6,'(i6)',advance='no') j
                do i = itest-3, itest+3
                   write(6,'(f10.5)',advance='no') basal_physics%f_effecpress_ocean_p(i,j)
                enddo
                write(6,*) ' '
             enddo
          endif   ! verbose_effecpress
       endif   ! present(itest,jtest,rtest)

    else   ! ocean_p = 0

       ! (1 - Hf/H)^p = 1; do not reduce N

       ! Note(WHL): If ocean_p = 0, then we have N = rhoi*grav*H for floating ice (f_pattyn_capped = 1).
       !            Equivalently, we are defining 0^0 = 1 for purposes of the Leguy et al. effective pressure parameterization.
       !            This is OK for the Schoof basal friction law provided that the resulting beta is multiplied by f_ground,
       !             where f_ground is the fraction of floating ice at a vertex, with f_ground = 0 if all four neighbor cells are floating.
       !            If we were to set N = 0 where f_pattyn_capped = 1 (i.e., defining 0^0 = 0), then we would have a
       !             sudden sharp increase in N_stag (the effective pressure at the vertex) when f_pattyn_capped at a cell center
       !             falls from 1 to a value slightly below 1.  This sudden increase would occur despite the use of a GLP.

    endif

    ! Cap the effective pressure at 0x and 1x overburden pressure to avoid strange values going to the friction laws.
    ! This capping may not be necessary, but is included as a precaution.

    where (basal_physics%effecpress < 0.0d0)
       basal_physics%effecpress = 0.0d0
    elsewhere (basal_physics%effecpress > overburden)
       basal_physics%effecpress = overburden
    endwhere

    ! Halo update before staggering
    call parallel_halo(basal_physics%effecpress, parallel)

    ! Interpolate the effective pressure to the staggered grid.
    ! stagger_margin_in = 0: Interpolate using values in all cells, including ice-free cells
    ! (to give a smooth transition in N_stag as a cell switches from ice-free to ice-covered)
    !TODO - Does ice_mask need to be passed in? Modify glissade_stagger so it can be called without a mask.

    call glissade_stagger(ewn,                       nsn,                             &
                          basal_physics%effecpress,  basal_physics%effecpress_stag,   &
                          ice_mask,                  stagger_margin_in = 0)

    if (verbose_effecpress .and. this_rank == rtest) then
       print*, ' '
       print*, 'Final N/overburden, itest, jtest, rank =', itest, jtest, rtest
       do j = jtest+3, jtest-3, -1
          write(6,'(i6)',advance='no') j
         do i = itest-3, itest+3
             if (overburden(i,j) > 0.0d0) then
                write(6,'(f10.5)',advance='no') basal_physics%effecpress(i,j) / overburden(i,j)
             else
                write(6,'(f10.5)',advance='no') 0.0d0
             endif
          enddo
          write(6,*) ' '
       enddo
       print*, ' '
       print*, 'effecpress_stag:'
       do j = jtest+3, jtest-3, -1
          write(6,'(i6)',advance='no') j
          do i = itest-3, itest+3
            write(6,'(f10.0)',advance='no') basal_physics%effecpress_stag(i,j)
          enddo
          write(6,*) ' '
       enddo
    endif

  end subroutine calc_effective_pressure

!***********************************************************************

  subroutine set_coulomb_c_elevation(ewn,              nsn,             &
                                     topg,             eus,             &
                                     coulomb_c_min,    coulomb_c_max,   &
                                     bedmin,           bedmax,          &
                                     coulomb_c)

    ! Compute coulomb_c as a function of bed elevation.
    ! Assume a linear ramp between the max value at elevation bedmax and the min value at bedmin.

    use glissade_grid_operators, only: glissade_stagger

    integer, intent(in) :: &
         ewn, nsn            ! grid dimensions

    real(dp), dimension(ewn,nsn), intent(in)      :: topg            ! bed topography (m)

    real(dp), intent(in) ::  &
         eus,                   & ! eustatic sea level (m) relative to z = 0
         coulomb_c_min,         & ! min and max values of coulomb_c (unitless);
         coulomb_c_max,         & !  analogous to tan(phimin) and tan(phimax)
         bedmin,                & ! bed elevations (m) below which coulomb_c = coulomb_c_min
         bedmax                   !  and above which coulomb_c = coulomb_c_max

    real(dp), dimension(ewn-1,nsn-1), intent(out) :: coulomb_c       ! 2D field of coulomb_c

    real(dp), dimension(ewn-1,nsn-1) :: &
         stagtopg                             ! topg (m) on the staggered grid

    real(dp) :: bed                           ! bed elevation (m)
    integer :: ew, ns

    ! Interpolate topg to the staggered grid
    ! stagger_margin_in = 0: Interpolate using values in all cells, including ice-free cells

    call glissade_stagger(ewn,         nsn,         &
                          topg,        stagtopg,    &
                          stagger_margin_in = 0)

    ! Compute coulomb_c based on bed elevation
    do ns = 1, nsn-1
       do ew = 1, ewn-1
          bed = stagtopg(ew,ns) - eus
          if (bed <= bedmin) then
             coulomb_c(ew,ns) = coulomb_c_min
          elseif (bed >= bedmax) then
             coulomb_c(ew,ns) = coulomb_c_max
          else   ! bed elevation is between bedmin and bedmax
             coulomb_c(ew,ns) = coulomb_c_min + &
                  ((bed - bedmin)/(bedmax - bedmin)) * (coulomb_c_max - coulomb_c_min)
          endif
       enddo
    enddo

  end subroutine set_coulomb_c_elevation

!=======================================================================

end module glissade_basal_traction

!=======================================================================<|MERGE_RESOLUTION|>--- conflicted
+++ resolved
@@ -79,10 +79,6 @@
                        beta_external,                &
                        beta,                         &
                        which_ho_beta_limit,          &
-<<<<<<< HEAD
-=======
-                       which_ho_powerlaw_c,          &
->>>>>>> ef8c8af9
                        which_ho_coulomb_c,           &
                        itest, jtest,  rtest)
 
@@ -126,10 +122,6 @@
 
   integer, intent(in) :: which_ho_beta_limit                    ! option to limit beta for grounded ice
                                                                 ! 0 = absolute based on beta_grounded_min; 1 = weighted by f_ground
-<<<<<<< HEAD
-=======
-  integer, intent(in) :: which_ho_powerlaw_c                    ! basal friction option for Cp
->>>>>>> ef8c8af9
   integer, intent(in) :: which_ho_coulomb_c                     ! basal frection option for Cc
   integer, intent(in), optional :: itest, jtest, rtest          ! coordinates of diagnostic point
 
@@ -153,10 +145,7 @@
 
   ! variables for Coulomb friction law
   real(dp) :: coulomb_c   ! Coulomb law friction coefficient (unitless)
-<<<<<<< HEAD
-=======
   real(dp) :: powerlaw_c_const  ! power law friction coefficient (Pa m^{-1/3} yr^{1/3})
->>>>>>> ef8c8af9
   real(dp) :: lambda_max        ! wavelength of bedrock bumps at subgrid scale (m)
   real(dp) :: m_max             ! maximum bed obstacle slope (unitless)
   real(dp) :: m                 ! exponent m in power law
@@ -205,7 +194,6 @@
      speed(:,:) = min(speed(:,:), basal_physics%beta_powerlaw_umax)
   endif
 
-<<<<<<< HEAD
   ! Compute coulomb_c if needed.
   ! Note: This calculation could be done once and for all for fixed topography,
   !        but is done here in case topg or eus is evolving.
@@ -214,14 +202,6 @@
   ! Note: powerlaw_c is always initialized or computed elsewhere.
 
   if (which_ho_coulomb_c == HO_COULOMB_C_ELEVATION) then
-=======
-  ! Compute coulomb_c; used in basal friction laws with yield stress proportional to coulomb_c
-
-  if (which_ho_coulomb_c == HO_COULOMB_C_CONSTANT) then
-     ! set coulomb_c = constant value
-     basal_physics%coulomb_c(:,:) = basal_physics%coulomb_c_const
-  elseif (which_ho_coulomb_c == HO_COULOMB_C_ELEVATION) then
->>>>>>> ef8c8af9
 
      ! set coulomb_c based on bed elevation
      call set_coulomb_c_elevation(ewn,        nsn,   &
@@ -231,21 +211,7 @@
                                   basal_physics%coulomb_c_bedmin,  &
                                   basal_physics%coulomb_c_bedmax,  &
                                   basal_physics%coulomb_c)
-<<<<<<< HEAD
-=======
-
-  else  ! HO_COULOMB_C_INVERSION, HO_COULOMB_C_EXTERNAL
-     ! do nothing; use coulomb_c as computed elsewhere
-  endif
-
-  ! Compute powerlaw_c; used in basal friction laws with beta proportional to u^(1/m)
-
-  if (which_ho_powerlaw_c == HO_POWERLAW_C_CONSTANT) then
-     ! set powerlaw_c = constant value
-     basal_physics%powerlaw_c(:,:) = basal_physics%powerlaw_c_const
-  else  ! HO_POWERLAW_C_INVERSION, HO_POWERLAW_C_EXTERNAL
-     ! do nothing; use powerlaw_c as computed elsewhere
->>>>>>> ef8c8af9
+
   endif
 
   ! Compute beta based on whichbabc
@@ -1010,7 +976,6 @@
                    basal_physics%f_effecpress_bwat(i,j) = min(basal_physics%f_effecpress_bwat(i,j), 1.0d0)
                    basal_physics%f_effecpress_bwat(i,j) = &
                         max(basal_physics%f_effecpress_bwat(i,j), basal_physics%effecpress_delta)
-<<<<<<< HEAD
 
                    ! Compute the effective pressure relative to overburden
                    basal_physics%effecpress(i,j) = basal_physics%f_effecpress_bwat(i,j) * overburden(i,j)
@@ -1044,41 +1009,6 @@
 !          basal_physics%effecpress = 0.0d0
 !       end where
 
-=======
-
-                   ! Compute the effective pressure relative to overburden
-                   basal_physics%effecpress(i,j) = basal_physics%f_effecpress_bwat(i,j) * overburden(i,j)
-
-                end if
-             enddo
-          enddo
-
-          if (verbose_effecpress .and. this_rank == rtest) then
-             print*, ' '
-             print*, 'After bwatflx, f_effecpress_bwat, itest, jtest, rank =', itest, jtest, rtest
-             do j = jtest+3, jtest-3, -1
-                write(6,'(i6)',advance='no') j
-                do i = itest-3, itest+3
-                   if (thck(i,j) > 0.0d0) then
-                      write(6,'(f10.5)',advance='no') basal_physics%f_effecpress_bwat(i,j)
-                   else
-                      write(6,'(f10.5)',advance='no') 0.0d0
-                   endif
-                enddo
-                write(6,*) ' '
-             enddo
-          endif
-
-       endif   ! present(bwatflx)
-
-       !TODO - Modify for deluxe GLP?
-       !TODO - Not sure this is needed, because beta is later weighted by f_ground.
-!       where (floating_mask == 1)
-!          ! set to zero for floating ice
-!          basal_physics%effecpress = 0.0d0
-!       end where
-
->>>>>>> ef8c8af9
     case(HO_EFFECPRESS_BWAT_BVP)
 
        if (present(bwat)) then
@@ -1164,7 +1094,6 @@
              endif
           enddo
        enddo
-<<<<<<< HEAD
 
        if (basal_physics%ocean_p_timescale > 0.0d0) then
           ! relax f_ocean_p toward the target value computed above
@@ -1176,19 +1105,6 @@
           basal_physics%f_effecpress_ocean_p(:,:) = f_ocean_p_target(:,:)
        endif
 
-=======
-
-       if (basal_physics%ocean_p_timescale > 0.0d0) then
-          ! relax f_ocean_p toward the target value computed above
-          ! Note: dt and f_ocean_p_timescale have units of yr
-          basal_physics%f_effecpress_ocean_p(:,:) = basal_physics%f_effecpress_ocean_p(:,:) &
-               + (f_ocean_p_target(:,:) - basal_physics%f_effecpress_ocean_p(:,:)) &
-               * min(dt/basal_physics%ocean_p_timescale, 1.0d0)
-       else
-          basal_physics%f_effecpress_ocean_p(:,:) = f_ocean_p_target(:,:)
-       endif
-
->>>>>>> ef8c8af9
        ! Reduce the effective pressure where f_effecpress_ocean_p < 1.
        ! Note: f_effecpress_ocean_p is initialized to 1, and is reduced near marine margins only if ocean_p > 0.
        basal_physics%effecpress(:,:) = basal_physics%effecpress(:,:) * basal_physics%f_effecpress_ocean_p(:,:)
