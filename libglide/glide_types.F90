--- conflicted
+++ resolved
@@ -856,7 +856,6 @@
 
     integer :: which_ho_powerlaw_c = 0
     !> Flag for basal powerlaw_c options
-<<<<<<< HEAD
     !> \begin{description}
     !> \item[0] powerlaw_c = spatially uniform constant
     !> \item[1] powerlaw_c = invert for 2D coulomb_c
@@ -895,46 +894,6 @@
     integer :: which_ho_flow_enhancement_factor = 0
     !> Flag for flow enhancement factor E
     !> \begin{description}
-=======
-    !> \begin{description}
-    !> \item[0] powerlaw_c = spatially uniform constant
-    !> \item[1] powerlaw_c = invert for 2D coulomb_c
-    !> \item[2] powerlaw_c = read 2D coulomb_c from external file
-    !> \end{description}
-
-    integer :: which_ho_coulomb_c = 0
-    !> Flag for basal coulomb_c options
-    !> \begin{description}
-    !> \item[0] coulomb_c = spatially uniform constant
-    !> \item[1] coulomb_c = invert for 2D coulomb_c
-    !> \item[2] coulomb_c = read 2D coulomb_c from external file
-    !> \item[3] coulomb_c = function of bed elevation
-    !> \end{description}
-
-    integer :: which_ho_coulomb_c_relax = 0
-    !> Flag for basal coulomb_c options
-    !> \begin{description}
-    !> \item[0] No coulomb_c_relaxation target
-    !> \item[1] coulomb_c_relax = spatially uniform constant
-    !> \item[2] coulomb_c_relax = function of bed elevation
-    !> \end{description}
-
-    integer :: which_ho_deltaT_ocn = 0
-    !> Flag for local ocean temperature corrections
-    !> \begin{description}
-    !> \item[0] deltaT_ocn = 0
-    !> \item[1] invert for deltaT_ocn to match thickness target
-    !> \item[2] read deltaT_ocn from external file
-    !> \item[3] set deltaT_ocn to match dH/dt target
-    !> \end{description}
-
-    logical :: deltaT_ocn_extrapolate = .false.
-    !> if true, extrapolate the basin-average deltaT_ocn to cells not floating
-
-    integer :: which_ho_flow_enhancement_factor = 0
-    !> Flag for flow enhancement factor E
-    !> \begin{description}
->>>>>>> ef8c8af9
     !> \item[0] flow enhancement factor E = constant (typically lower for floating ice)
     !> \item[1] invert for flow_enhancement factor E
     !> \item[2] read flow_enhancement factor E from external file
@@ -2692,7 +2651,6 @@
     !> \item \texttt{thermal_forcing_lsrf(ewn,nsn)}
     !> \end{itemize}
 
-<<<<<<< HEAD
     !> In \texttt{model\%glacier}:
     !> \begin{itemize}
     !> \item \texttt{rgi_glacier_id(ewn,nsn)}
@@ -2700,8 +2658,6 @@
     !> \item \texttt{cism_glacier_id_init(ewn,nsn)}
     !> \end{itemize}
 
-=======
->>>>>>> ef8c8af9
     !> In \texttt{model\%basal_physics}:
     !> \begin{itemize}
     !> \item \texttt{powerlaw_c(ewn-1,nsn-1)}
@@ -3115,7 +3071,6 @@
        endif
     endif  ! Glissade
 
-<<<<<<< HEAD
     ! glacier options (Glissade only)
     if (model%options%enable_glaciers) then
        call coordsystem_allocate(model%general%ice_grid, model%glacier%rgi_glacier_id)
@@ -3164,8 +3119,6 @@
        allocate(model%glacier%smb_obs(model%glacier%nglacier))
     endif
 
-=======
->>>>>>> ef8c8af9
     ! inversion and basal physics arrays (Glissade only)
     call coordsystem_allocate(model%general%velo_grid,model%basal_physics%powerlaw_c)
     call coordsystem_allocate(model%general%velo_grid,model%basal_physics%powerlaw_c_relax)
