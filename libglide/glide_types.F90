--- conflicted
+++ resolved
@@ -872,13 +872,6 @@
      real(dp),dimension(:,:),pointer :: acab_tavg => null() !> Annual mass balance (time average).
      real(dp),dimension(:,:),pointer :: artm      => null() !> Annual mean air temperature (degC)
 
-<<<<<<< HEAD
-=======
-     !TODO - lati and loni are not currently used.  Are they needed?
-     real(dp),dimension(:,:),pointer :: lati     => null() !> Latitudes of model grid points 
-     real(dp),dimension(:,:),pointer :: loni     => null() !> Longitudes of model grid points
-
->>>>>>> 81442609
      real(dp) :: eus = 0.d0                                !> eustatic sea level
 
   end type glide_climate
@@ -1694,12 +1687,6 @@
     call coordsystem_allocate(model%general%ice_grid, model%climate%acab)
     call coordsystem_allocate(model%general%ice_grid, model%climate%acab_tavg)
     call coordsystem_allocate(model%general%ice_grid, model%climate%artm)
-<<<<<<< HEAD
-    call coordsystem_allocate(model%general%ice_grid, model%climate%calving)
-=======
-    call coordsystem_allocate(model%general%ice_grid, model%climate%lati)     
-    call coordsystem_allocate(model%general%ice_grid, model%climate%loni)
->>>>>>> 81442609
 
     ! calving arrays
     call coordsystem_allocate(model%general%ice_grid, model%calving%calving_thck)
@@ -2041,15 +2028,6 @@
         deallocate(model%climate%acab_tavg)
     if (associated(model%climate%artm)) &
         deallocate(model%climate%artm)
-<<<<<<< HEAD
-    if (associated(model%climate%calving)) &
-        deallocate(model%climate%calving)
-=======
-    if (associated(model%climate%lati)) &
-        deallocate(model%climate%lati)
-    if (associated(model%climate%loni)) &
-        deallocate(model%climate%loni)
->>>>>>> 81442609
 
     ! calving arrays
     if (associated(model%calving%calving_thck)) &
