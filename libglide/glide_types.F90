--- conflicted
+++ resolved
@@ -904,11 +904,8 @@
     
     type(remap_glamutils_workspace) :: remap_wk
 
-<<<<<<< HEAD
-=======
   end type glide_global_type
 
->>>>>>> 406dcb9d
 contains
 
   subroutine glide_allocarr(model)
