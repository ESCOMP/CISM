--- conflicted
+++ resolved
@@ -737,14 +737,8 @@
          'none                                 ', &
          'MISMIP+ melt rate profile            ', &
          'constant melt rate                   ', &
-<<<<<<< HEAD
-         'melt rate from ocean cavity thickness', &
+         'depth-dependent melt rate            ', &
          'melt rate from external file         ' /)
-=======
-         'depth-dependent melt rate            ', &
-         'melt rate from external file         ', &
-         'melt rate from MISOMIP T/S profile   ' /)
->>>>>>> 7f7e3014
 
     character(len=*), dimension(0:1), parameter :: smb_input = (/ &
          'SMB input in units of m/yr ice  ', &
@@ -2015,8 +2009,6 @@
        call write_log(message)
        write(message,*) 'bmlt_float_z0 (m)        :  ', model%basal_melt%bmlt_float_z0
        call write_log(message)
-<<<<<<< HEAD
-=======
     elseif (model%options%whichbmlt_float == BMLT_FLOAT_DEPTH) then
        write(message,*) 'bmlt_float_depth_meltmax (m/yr):  ', model%basal_melt%bmlt_float_depth_meltmax
        call write_log(message)
@@ -2028,20 +2020,6 @@
        call write_log(message)
        write(message,*) 'bmlt_float_depth_zfrzmax (m)  :  ', model%basal_melt%bmlt_float_depth_zfrzmax
        call write_log(message)
-    elseif (model%options%whichbmlt_float == BMLT_FLOAT_MISOMIP) then
-       write(message,*) 'T0 (deg C)               :  ', model%plume%T0
-       call write_log(message)
-       write(message,*) 'Tbot (deg C)             :  ', model%plume%Tbot
-       call write_log(message)
-       write(message,*) 'S0 (psu)                 :  ', model%plume%S0
-       call write_log(message)
-       write(message,*) 'Sbot (deg C)             :  ', model%plume%Sbot
-       call write_log(message)
-       write(message,*) 'gammaT (nondimensional)  :  ', model%plume%gammaT
-       call write_log(message)
-       write(message,*) 'gammaS (nondimensional)  :  ', model%plume%gammaS
-       call write_log(message)
->>>>>>> 7f7e3014
     endif
 
   end subroutine print_parameters
