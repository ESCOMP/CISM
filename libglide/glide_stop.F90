!+++++++++++++++++++++++++++++++++++++++++++++++++++++++++++++++++++++++++++++++
!                                                             
!   glide_stop.F90 - part of the Community Ice Sheet Model (CISM)  
!                                                              
!+++++++++++++++++++++++++++++++++++++++++++++++++++++++++++++++++++++++++++++++
!
!   Copyright (C) 2005-2018
!   CISM contributors - see AUTHORS file for list of contributors
!
!   This file is part of CISM.
!
!   CISM is free software: you can redistribute it and/or modify it
!   under the terms of the Lesser GNU General Public License as published
!   by the Free Software Foundation, either version 3 of the License, or
!   (at your option) any later version.
!
!   CISM is distributed in the hope that it will be useful,
!   but WITHOUT ANY WARRANTY; without even the implied warranty of
!   MERCHANTABILITY or FITNESS FOR A PARTICULAR PURPOSE.  See the
!   Lesser GNU General Public License for more details.
!
!   You should have received a copy of the Lesser GNU General Public License
!   along with CISM. If not, see <http://www.gnu.org/licenses/>.
!
!+++++++++++++++++++++++++++++++++++++++++++++++++++++++++++++++++++++++++++++++

#ifdef HAVE_CONFIG_H
#include "config.inc"
#endif

module glide_stop

  use glide_model_registry, only : get_num_models, registered_models, deregister_model

  implicit none

  !> module containing finalisation of glide
  !> this subroutine had to be split out from glide.f90 to avoid circular dependencies

  !> Updated by Tim Bocek to allow for several models to be
  !> registered and finalized with a single call without needing
  !> the model at call time

contains

  !Note: Currently, glide_finalise_all is never called. (glide_finalise is called from cism_driver)

  subroutine glide_finalise_all(forcewrite_arg)

    !> Finalises all models in the model registry
    logical, optional :: forcewrite_arg
    
    logical :: forcewrite
    integer :: i

    if (present(forcewrite_arg)) then
        forcewrite = forcewrite_arg
    else
        forcewrite = .false.
    end if

<<<<<<< HEAD

    do i = 1,max_models
=======
    do i = 1, get_num_models()
>>>>>>> ef8c8af9
        if (associated(registered_models(i)%p)) then
            call glide_finalise(registered_models(i)%p, forcewrite_arg=forcewrite)
        end if
    end do 
  end subroutine


  subroutine glide_finalise(model,forcewrite_arg)

    !> finalise model instance

    use glimmer_ncio
    use glimmer_log
    use glide_types
    use glide_io
    use profile
    implicit none
    type(glide_global_type) :: model                 !> model instance
    logical, optional, intent(in) :: forcewrite_arg  !> if true, then force a write to output files
    character(len=100) :: message

    logical :: forcewrite = .false.         !> if true, then force a write to output files

    ! force write to output files if specified by the optional input argument
    if (present(forcewrite_arg)) then
       if (forcewrite_arg) then
          forcewrite = .true.
       end if
    end if

    ! force write to output files if set by a model option
    if (model%options%forcewrite_final) then
       forcewrite = .true.
    endif

    call glide_io_writeall(model, model, forcewrite)

    call closeall_in(model)
    call closeall_out(model)

    call glide_deallocarr(model)
    call deregister_model(model)

    ! write some statistics
    call write_log('Some Stats')
    write(message,*) 'Maximum temperature iterations: ',model%temper%niter
    call write_log(message)

    ! close profile
#if (defined PROFILING || defined CCSMCOUPLED || defined CESMTIMERS)
    call profile_close(model%profile)
#endif

  end subroutine glide_finalise

end module glide_stop<|MERGE_RESOLUTION|>--- conflicted
+++ resolved
@@ -59,12 +59,7 @@
         forcewrite = .false.
     end if
 
-<<<<<<< HEAD
-
-    do i = 1,max_models
-=======
     do i = 1, get_num_models()
->>>>>>> ef8c8af9
         if (associated(registered_models(i)%p)) then
             call glide_finalise(registered_models(i)%p, forcewrite_arg=forcewrite)
         end if
