--- conflicted
+++ resolved
@@ -1,10 +1,7 @@
 ! +++++++++++++++++++++++++++++++++++++++++++++++++++++++++++++
 ! +                                                           +
 ! +  glimmer_temp.f90 - part of the Glimmer-CISM ice model    + 
-<<<<<<< HEAD
-=======
 ! +  glide_temp.f90 - part of the GLIMMER ice model           +
->>>>>>> 406dcb9d
 ! +                                                           +
 ! +++++++++++++++++++++++++++++++++++++++++++++++++++++++++++++
 ! 
@@ -280,8 +277,6 @@
 
     case(1) ! Do full temperature solution ---------------------------------------------
 
-<<<<<<< HEAD
-=======
 !lipscomb - restart mod - These routines are now called at the end of tstep_p3, so that wgrd
 !                         can be written to the hotstart file and used for restart.
                          
@@ -303,7 +298,6 @@
 
        ! Calculate the vertical velocity of the grid ------------------------------------
     
->>>>>>> 406dcb9d
        ! Calculate the actual vertical velocity; method depends on whichwvel ------------
 
        ! *sfp* Added the if clause here so that this calc only gets done if has NOT
