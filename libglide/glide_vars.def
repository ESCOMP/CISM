#[]
#dimensions:    time, level, y1, x1
#units:         
#long_name:     
#data:          
#factor:        

# setup for code generator
[VARSET]
# prefix of the generated module
name:     glide
# f90 type containing all necessary data
datatype: glide_global_type   
# module where type is defined
datamod:  glide_types     

[x0]
dimensions:    x0
units:         meter
long_name:     Cartesian x-coordinate, velocity grid
axis:          X
data:          data%general%x0
dimlen:        model%general%ewn-1

[y0]
dimensions:    y0
units:         meter
long_name:     Cartesian y-coordinate, velocity grid
axis:          Y
data:          data%general%y0
dimlen:        model%general%nsn-1

[x1]
dimensions:    x1
units:         meter
long_name:     Cartesian x-coordinate
<<<<<<< HEAD
axis:          X
=======
axis: X
>>>>>>> 406dcb9d
data:          data%general%x1
dimlen:        model%general%ewn
load:1

[y1]
dimensions:    y1
units:         meter
long_name:     Cartesian y-coordinate
axis:          Y
data:          data%general%y1
dimlen:        model%general%nsn
load:1

[level]
dimensions:    level
units:         1
long_name:     sigma layers
standard_name: land_ice_sigma_coordinate
#formula_terms: sigma: level topo: topg thick: thk
positive:      down
dimlen:        model%general%upn

[staglevel]
dimensions:    staglevel
units:         1
long_name:     stag sigma layers
standard_name: land_ice_stag_sigma_coordinate
positive:      down
dimlen:        model%general%upn-1

[lithoz]
dimensions:    lithoz
units:         meter
long_name:     vertical coordinate of lithosphere layer
dimlen:        model%lithot%nlayer

[lat]
dimensions:    time, y1, x1
units:         degreeN
long_name:     latitude
standard_name: latitude
data:          data%climate%lati
load:          1
hot:           1
standard_name: latitude

[lon]
dimensions:    time, y1, x1
units:         degreeE
long_name:     longitude
data:          data%climate%loni
load:          1
standard_name: longitude

[relx]
dimensions:    time, y1, x1
units:         meter
long_name:     relaxed bedrock topography
data:          data%isos%relx
factor:        thk0
load:          1
hot:           1
coordinates:   lon lat

[eus]
dimensions:    time
units:         meter
long_name:     global average sea level
data:          data%climate%eus
factor:        thk0
standard_name: global_average_sea_level_change

[slc]
dimensions:    time, y1, x1
units:         meter
long_name:     isostatic adjustment
data:          data%isos%relx-data%geometry%topg
factor:        thk0
standard_name: bedrock_altitude_change_due_to_isostatic_adjustment
coordinates:   lon lat

[uflx]
dimensions:    time, y0, x0
units:         meter2/year
long_name:     flux in x direction
data:          data%velocity%uflx
factor:        scale2d_f2

[vflx]
dimensions:    time, y0, x0
units:         meter2/year
long_name:     flux in x direction
data:          data%velocity%vflx
factor:        scale2d_f2

[diffu]
dimensions:    time, y0, x0
units:         meter2/year
long_name:     apparent diffusivity
data:          data%velocity%diffu
factor:        scale2d_f4

[btrc]
dimensions:    time, y0, x0
units:         meter/pascal/year
long_name:     basal slip coefficient
data:          data%velocity%btrc
factor:        scale2d_f6

[soft]
dimensions:    time, y0, x0
units:         meter/pascal/year
long_name:     bed softness parameter
data:          data%velocity%bed_softness
factor:        scale2d_f6
load:          1

[beta]
dimensions:    time, y0, x0
units:         unknown
long_name:     higher-order bed stress coefficient
data:          data%velocity%beta
factor:        scale2d_f6
load:          1

[tauf]
dimensions:    time, y0, x0
units:         Pa
long_name:     higher-order basal yield stress
data:          data%basalproc%minTauf
factor:        scale3d_f9
load:          1
hot:           1

[btractx]
dimensions:    time, y0, x0
units:         Pa
long_name:     consistent basal traction (x-direction comp)
data:          data%velocity%btraction(1,:,:)
factor:        scale3d_f9

[btracty]
dimensions:    time, y0, x0
units:         Pa
long_name:     consistent basal traction (y-direction comp)
data:          data%velocity%btraction(2,:,:)
factor:        scale3d_f9

[ubas]
dimensions:    time, y0, x0
units:         meter/year
long_name:     basal slip velocity in x direction
data:          data%velocity%ubas
factor:        scale2d_f5
standard_name: land_ice_basal_x_velocity
load:          1
average:       1

[vbas]
dimensions:    time, y0, x0
units:         meter/year
long_name:     basal slip velocity in y direction
data:          data%velocity%vbas
factor:        scale2d_f5
standard_name: land_ice_basal_y_velocity
load:          1
average:       1

[taux]
dimensions:    time, y0, x0
units:         kilopascal
long_name:     basal shear stress in x direction
data:          data%stress%tau_x
factor:        1e-3*thk0*thk0/len0

[tauy]
dimensions:    time, y0, x0
units:         kilopascal
long_name:     basal shear stress in y direction
data:          data%stress%tau_y
factor:        1e-3*thk0*thk0/len0

[thk]
dimensions:    time, y1, x1
units:         meter
long_name:     ice thickness
data:          data%geometry%thck
factor:        thk0
load:          1
standard_name: land_ice_thickness
hot:           1
coordinates:   lon lat

[calving]
dimensions:    time, y1, x1
units:         meter
long_name:     ice margin calving
data:          data%climate%calving
factor:        thk0
coordinates:   lon lat

[backstress]
dimensions:    time, y1,x1
units:         meters/year
long_name:     backstress_sigmab
data:          data%climate%backstress
coordinates:   lon lat

[ivol]
dimensions:    time
units:         km3
factor:        thk0*len0*len0*1.e-9
long_name:     ice volume
data:          data%geometry%ivol

[iarea]
dimensions:    time
units:         km2
long_name:     area covered by ice 
factor:        len0*len0*1.e-6
data:          data%geometry%iarea


[iareag]
dimensions:    time
units:         km2
long_name:     area covered by ice 
factor:        len0*len0*1.e-6
data:          data%geometry%iareag


[iareaf]
dimensions:    time
units:         km2
long_name:     area covered by ice 
factor:        len0*len0*1.e-6
data:          data%geometry%iareaf



[thkmask]
dimensions:    time, y1, x1
long_name:     mask
units:         1
data:          data%geometry%thkmask
type:          int
coordinates:   lon lat
hot:           1

[usurf]
dimensions:    time, y1, x1
units:         meter
long_name:     ice upper surface elevation
data:          data%geometry%usrf
factor:        thk0
load:          1
standard_name: surface_altitude
coordinates:   lon lat

[lsurf]
dimensions:    time, y1, x1
units:         meter
long_name:     ice lower surface elevation
data:          data%geometry%lsrf
factor:        thk0
coordinates:   lon lat

[topg]
dimensions:    time, y1, x1
units:         meter
long_name:     bedrock topography
data:          data%geometry%topg
factor:        thk0
load:          1
standard_name: bedrock_altitude
hot:           1
coordinates:   lon lat

[acab]
dimensions:    time, y1, x1
units:         meter/year
long_name:     accumulation, ablation rate
data:          data%climate%acab
factor:        scale2d_f1
standard_name: land_ice_surface_specific_mass_balance
coordinates:   lon lat
average:       1

[bheatflx]
dimensions:    time, y1, x1
units:         watt/meter2
long_name:     basal heat flux
data:          data%temper%bheatflx
load:          1
hot:           1
coordinates:   lon lat

[bmlt]
dimensions:    time, y1, x1
units:         meter/year
long_name:     basal melt rate
data:          data%temper%bmlt
factor:        scale2d_f1
standard_name: land_ice_basal_melt_rate
hot:           1
coordinates:   lon lat
average:       1

[bwat]
dimensions:    time, y1, x1
units:         meter
long_name:     basal water depth
data:          data%temper%bwat
factor:        thk0
hot:           1
coordinates:   lon lat

[bwatflx]
dimensions:    time, y1, x1
units:         meter3/year
long_name:     basal water flux
data:          data%temper%bwatflx
factor:        thk0
hot:           0
coordinates:   lon lat

[artm]
dimensions:    time, y1, x1
units:         degree_Celsius
long_name:     annual mean air temperature
data:          data%climate%artm
standard_name: surface_temperature
cell_methods:  time: mean
coordinates:   lon lat

[btemp]
dimensions:    time, y1, x1
units:         degree_Celsius
long_name:     basal ice temperature
data:          data%temper%temp(data%general%upn,1:data%general%ewn,1:data%general%nsn)
standard_name: land_ice_temperature
coordinates:   lon lat

[dusrfdtm]
dimensions:    time, y1, x1
units:         meter/year
long_name:     rate of upper ice surface elevation change
data:          data%geomderv%dusrfdtm
factor:        scale2d_f1
coordinates:   lon lat

[dthckdtm]
dimensions:    time, y1,x1
units:         meter/year
long_name:     tendency of ice thickness
data:          data%geomderv%dthckdtm
factor:        scale2d_f1
coordinates:   lon lat


[uvel]
dimensions:    time, level, y0, x0
units:         meter/year
long_name:     ice velocity in x direction
data:          data%velocity%uvel(up,:,:)
factor:        scale3d_f1
standard_name: land_ice_x_velocity
hot:           1

[vvel]
dimensions:    time, level, y0, x0
units:         meter/year
long_name:     ice velocity in y direction
data:          data%velocity%vvel(up,:,:)
factor:        scale3d_f1
standard_name: land_ice_y_velocity
hot:           1

[kinbcmask]
dimensions:   time, y0, x0
units:        1
long_name:    Mask of locations where uvel, vvel value should be held
data:         data%velocity%kinbcmask(:,:)
type:         int
load:         1

[dynbcmask]
dimensions:   time, y0, x0
units:        1
long_name:    2d array of higher-order model boundary condition mask values
data:         data%velocity%dynbcmask
type:         int
load:         0
hot:          0

[velnorm]
dimensions:    time, level, y0, x0
units:         meter/year
long_name:     Ice velocity magnitude according to higher-order model
data:          data%velocity%velnorm(up,:,:)
factor:        scale3d_f1
coordinates:   lon lat

# higher-order vertical shear stresses, required for ISMIP-HOM intercomparison
[tau_xz]
dimensions: time, staglevel, y1, x1
units:      kPa
long_name:  X component vertical shear stress
data:       data%stress%tau%xz(up,:,:)
factor:     scale3d_f9

[tau_yz]
dimensions: time, staglevel, y1, x1
units:      kPa
long_name:  Y component vertical shear stress
data:       data%stress%tau%yz(up,:,:)
factor:     scale3d_f9

[wvel]
dimensions:    time, level, y1, x1
units:         meter/year
long_name:     vertical ice velocity
data:          data%velocity%wvel(up,:,:)
factor:        scale3d_f7
coordinates:   lon lat

[wgrd]
dimensions:    time, level, y1, x1
units:         meter/year
long_name:     Vertical grid velocity 
data:          data%velocity%wgrd(up,:,:)
factor:        scale3d_f7
coordinates:   lon lat
hot:           1

[surfvel]
dimensions:    time, level, y0, x0
units:         meter/year
long_name:     ice surface velocity 
data:          data%velocity%surfvel(up,:,:)
factor:        scale3d_f1
coordinates:   lon lat

[flwa]
dimensions:    time, level, y1, x1
units:         pascal/year
long_name:     Pre-exponential flow law parameter
data:          data%temper%flwa(up,:,:)
factor:        scale3d_f8
hot:           1
coordinates:   lon lat

[efvs]
dimensions:    time, staglevel, y1, x1
units:         Pascal * years
long_name:     effective viscosity               
data:          data%stress%efvs(up,:,:)
factor:        scale3d_f10
hot:           0
coordinates:   lon lat

[temp]
dimensions:    time, level, y1, x1
units:         degree_Celsius
long_name:     ice temperature
data:          data%temper%temp(up,1:data%general%ewn,1:data%general%nsn)
standard_name: land_ice_temperature
hot:           1
load:          1
coordinates:   lon lat

[litho_temp]
dimensions:    time, lithoz, y1, x1
units:         degree_Celsius
long_name:     lithosphere temperature
data:          data%lithot%temp
hot:           1
coordinates:   lon lat

[age]
dimensions:    time, level, y1, x1
units:         year
long_name:     ice age
data:          data%geometry%age(up,:,:)
standard_name: land_ice_age
factor:        tim0/scyr
hot:           1
coordinates:   lon lat

[init_phaml]
dimensions:    time, y1, x1
units:         meter
long_name:     phaml initial conditions
data:          data%phaml%init_phaml
standard_name: phaml_initial_conditions
load:          1
hot:           0
coordinates:   lon lat

[phaml]
dimensions:    time, y1, x1
units:         meter
long_name:     phaml true solution
data:          data%phaml%uphaml
standard_name: phaml_solution
load:          1
hot:           0
coordinates:   lon lat

[gl_ew]
dimensions:    time, y1, x0
units:         meter
long_name:     grounding line movement in ew directions
data:          data%ground%gl_ew
coordinates:   lon lat

[gl_ns]
dimensions:    time, y0, x1
units:         meter
long_name:     grounding line movement in ns directions
data:          data%ground%gl_ns
coordinates:   lon lat

[gline_flux]
dimensions:   time, y1, x1
units:        meter2/year
long_name:    grounding line flux
data:         data%ground%gline_flux
coordinates:  lon lat
<|MERGE_RESOLUTION|>--- conflicted
+++ resolved
@@ -34,11 +34,7 @@
 dimensions:    x1
 units:         meter
 long_name:     Cartesian x-coordinate
-<<<<<<< HEAD
-axis:          X
-=======
 axis: X
->>>>>>> 406dcb9d
 data:          data%general%x1
 dimlen:        model%general%ewn
 load:1
