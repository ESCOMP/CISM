--- conflicted
+++ resolved
@@ -208,12 +208,7 @@
 
     end select
 
-<<<<<<< HEAD
-
-=======
     !TODO - Switch to glissade version (glissade_stagger)
->>>>>>> 3a951807
-
     ! now also calculate basal water in velocity (staggered) coord system
     call stagvarb(model%temper%bwat, &
                   model%temper%stagbwat ,&
