--- conflicted
+++ resolved
@@ -8,13 +8,8 @@
 BUILT_SOURCES = 
 CLEANFILES = $(BUILT_SOURCES) f90_dep.mak $(wildcard *.mod)
 
-<<<<<<< HEAD
-glint_example_SOURCES = glint_example.F90
-glex_ebm_SOURCES = glex_ebm.F90 glex_ebm_clim.F90
-=======
 glint_example_SOURCES = glint_example.F90  trickLibtool.cpp
 glex_ebm_SOURCES = glex_ebm.F90 glex_ebm_clim.F90   trickLibtool.cpp
->>>>>>> 406dcb9d
 
 LDADD = $(top_builddir)/libglint/libglint.la  $(top_builddir)/libglide/libglide.la \
         $(top_builddir)/libglimmer-solve/libglimmer-solve.la \
