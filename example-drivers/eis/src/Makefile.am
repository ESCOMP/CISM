lib_LTLIBRARIES = libglimmer-eis.la
bin_PROGRAMS  =  eis_glide
if BUILD_EXT_EROSION
 bin_PROGRAMS += eis_erosion
endif
<<<<<<< HEAD
=======

include $(top_builddir)/libglimmer-trilinos/Makefile.Trilinos.export
TRILINOS_LIBS =  $(TRILINOS_LIBS_ALL)
>>>>>>> 406dcb9d

variable_DATA = eis_vars.def
variabledir = $(pkgdatadir)
dist_variable_DATA = $(variable_DATA)

nodist_include_HEADERS := $(wildcard *.mod)
EXTRA_DIST = f90_dep.mak
BUILT_SOURCES = eis_io.F90
<<<<<<< HEAD
CLEANFILES = $(BUILT_SOURCES) f90_dep.mak *.mod
=======
CLEANFILES = $(BUILT_SOURCES) f90_dep.mak $(wildcard *.mod)
>>>>>>> 406dcb9d

libglimmer_eis_la_SOURCES = eis_forcing.F90 eis_ela.F90 eis_temp.F90 eis_slc.F90 eis_cony.F90 \
                       eis_io.F90 eis_types.F90
libglimmer_eis_la_LDFLAGS=-all-static

eis_glide_SOURCES = eis_glide.F90 trickLibtool.cpp
eis_glide_LDADD = libglimmer-eis.la $(top_builddir)/libglide/libglide.la $(top_builddir)/libglimmer-solve/libglimmer-solve.la \
                    $(top_builddir)/libglimmer/libglimmer-IO.la $(top_builddir)/libglimmer/libglimmer.la \
<<<<<<< HEAD
                    $(NETCDF_LDFLAGS) $(HDF5_LDFLAGS) $(NETCDF_LIBS) $(BLAS_LIBS)
eis_erosion_SOURCES = eis_erosion.F90
eis_erosion_LDADD = libglimmer-eis.la $(top_builddir)/extensions/erosion/src/liberosion.la $(top_builddir)/libglide/libglide.la \
                    $(top_builddir)/libglimmer-solve/libglimmer-solve.la $(top_builddir)/libglimmer/libglimmer-IO.la $(top_builddir)/libglimmer/libglimmer.la \
                    $(NETCDF_LDFLAGS) $(HDF5_LDFLAGS) $(NETCDF_LIBS) $(BLAS_LIBS)

AM_FCFLAGS = $(NETCDF_FCFLAGS) $(F90_MODFLAG)$(top_builddir)/libglimmer-solve $(F90_MODFLAG)$(top_builddir)/libglide $(F90_MODFLAG)$(top_builddir)/libglimmer \
             $(F90_MODFLAG)$(top_builddir)/extensions/erosion/src/
=======
                    $(NETCDF_LDFLAGS) $(HDF5_LDFLAGS) $(NETCDF_LIBS) $(BLAS_LIBS) $(LAPACK_LIBS) $(PARDISO_LIBS) $(UMFPACK_LIBS) \
                    $(TRILINOS_LIBS) $(FCLIBS) $(FLIBS)
eis_erosion_SOURCES = eis_erosion.F90 trickLibtool.cpp
eis_erosion_LDADD = libglimmer-eis.la $(top_builddir)/extensions/erosion/src/liberosion.la $(top_builddir)/libglide/libglide.la \
                    $(top_builddir)/libglimmer-solve/libglimmer-solve.la $(top_builddir)/libglimmer/libglimmer-IO.la $(top_builddir)/libglimmer/libglimmer.la \
                    $(NETCDF_LDFLAGS) $(HDF5_LDFLAGS) $(NETCDF_LIBS) $(BLAS_LIBS) \
                    $(TRILINOS_LIBS) $(FCLIBS) $(FLIBS)

AM_FCFLAGS = $(NETCDF_FCFLAGS) $(FC_MODINC)$(top_builddir)/libglimmer-solve $(FC_MODINC)$(top_builddir)/libglide $(FC_MODINC)$(top_builddir)/libglimmer \
             $(FC_MODINC)$(top_builddir)/extensions/erosion/src/ -I$(top_srcdir)/libglide
>>>>>>> 406dcb9d

#some special rules for automatically generating ncdf src code
eis_io.F90:	eis_vars.def $(top_srcdir)/libglimmer/ncdf_template.F90.in
		$(PYTHON) $(top_srcdir)/scripts/generate_ncvars.py $^

-include f90_dep.mak
<<<<<<< HEAD
=======

# this fixes the build order: f90_dep.mak has .lo for eis_glide.o
# but since eis_glide isn't a library, there is no eis_glide.lo
# target, there is only a eis_glide.o target which never depends on
# the other targets, so it builds early and is missing it's .mod files
eis_glide.o : eis_glide.lo

glide_mask.inc : $(top_srcdir)/libglide/glide_mask.inc

>>>>>>> 406dcb9d
include $(top_srcdir)/extra_rules.am<|MERGE_RESOLUTION|>--- conflicted
+++ resolved
@@ -3,12 +3,9 @@
 if BUILD_EXT_EROSION
  bin_PROGRAMS += eis_erosion
 endif
-<<<<<<< HEAD
-=======
 
 include $(top_builddir)/libglimmer-trilinos/Makefile.Trilinos.export
 TRILINOS_LIBS =  $(TRILINOS_LIBS_ALL)
->>>>>>> 406dcb9d
 
 variable_DATA = eis_vars.def
 variabledir = $(pkgdatadir)
@@ -17,11 +14,7 @@
 nodist_include_HEADERS := $(wildcard *.mod)
 EXTRA_DIST = f90_dep.mak
 BUILT_SOURCES = eis_io.F90
-<<<<<<< HEAD
-CLEANFILES = $(BUILT_SOURCES) f90_dep.mak *.mod
-=======
 CLEANFILES = $(BUILT_SOURCES) f90_dep.mak $(wildcard *.mod)
->>>>>>> 406dcb9d
 
 libglimmer_eis_la_SOURCES = eis_forcing.F90 eis_ela.F90 eis_temp.F90 eis_slc.F90 eis_cony.F90 \
                        eis_io.F90 eis_types.F90
@@ -30,16 +23,6 @@
 eis_glide_SOURCES = eis_glide.F90 trickLibtool.cpp
 eis_glide_LDADD = libglimmer-eis.la $(top_builddir)/libglide/libglide.la $(top_builddir)/libglimmer-solve/libglimmer-solve.la \
                     $(top_builddir)/libglimmer/libglimmer-IO.la $(top_builddir)/libglimmer/libglimmer.la \
-<<<<<<< HEAD
-                    $(NETCDF_LDFLAGS) $(HDF5_LDFLAGS) $(NETCDF_LIBS) $(BLAS_LIBS)
-eis_erosion_SOURCES = eis_erosion.F90
-eis_erosion_LDADD = libglimmer-eis.la $(top_builddir)/extensions/erosion/src/liberosion.la $(top_builddir)/libglide/libglide.la \
-                    $(top_builddir)/libglimmer-solve/libglimmer-solve.la $(top_builddir)/libglimmer/libglimmer-IO.la $(top_builddir)/libglimmer/libglimmer.la \
-                    $(NETCDF_LDFLAGS) $(HDF5_LDFLAGS) $(NETCDF_LIBS) $(BLAS_LIBS)
-
-AM_FCFLAGS = $(NETCDF_FCFLAGS) $(F90_MODFLAG)$(top_builddir)/libglimmer-solve $(F90_MODFLAG)$(top_builddir)/libglide $(F90_MODFLAG)$(top_builddir)/libglimmer \
-             $(F90_MODFLAG)$(top_builddir)/extensions/erosion/src/
-=======
                     $(NETCDF_LDFLAGS) $(HDF5_LDFLAGS) $(NETCDF_LIBS) $(BLAS_LIBS) $(LAPACK_LIBS) $(PARDISO_LIBS) $(UMFPACK_LIBS) \
                     $(TRILINOS_LIBS) $(FCLIBS) $(FLIBS)
 eis_erosion_SOURCES = eis_erosion.F90 trickLibtool.cpp
@@ -50,15 +33,12 @@
 
 AM_FCFLAGS = $(NETCDF_FCFLAGS) $(FC_MODINC)$(top_builddir)/libglimmer-solve $(FC_MODINC)$(top_builddir)/libglide $(FC_MODINC)$(top_builddir)/libglimmer \
              $(FC_MODINC)$(top_builddir)/extensions/erosion/src/ -I$(top_srcdir)/libglide
->>>>>>> 406dcb9d
 
 #some special rules for automatically generating ncdf src code
 eis_io.F90:	eis_vars.def $(top_srcdir)/libglimmer/ncdf_template.F90.in
 		$(PYTHON) $(top_srcdir)/scripts/generate_ncvars.py $^
 
 -include f90_dep.mak
-<<<<<<< HEAD
-=======
 
 # this fixes the build order: f90_dep.mak has .lo for eis_glide.o
 # but since eis_glide isn't a library, there is no eis_glide.lo
@@ -68,5 +48,4 @@
 
 glide_mask.inc : $(top_srcdir)/libglide/glide_mask.inc
 
->>>>>>> 406dcb9d
 include $(top_srcdir)/extra_rules.am