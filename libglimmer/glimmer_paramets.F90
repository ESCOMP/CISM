--- conflicted
+++ resolved
@@ -7,7 +7,6 @@
 ! 
 ! Copyright (C) 2004, 2005, 2006, 2007, 2008, 2009, 2010
 ! Glimmer-CISM contributors - see AUTHORS file for list of contributors
-<<<<<<< HEAD
 !
 ! This file is part of Glimmer-CISM.
 !
@@ -16,16 +15,6 @@
 ! the Free Software Foundation, either version 2 of the License, or (at
 ! your option) any later version.
 !
-=======
-!
-! This file is part of Glimmer-CISM.
-!
-! Glimmer-CISM is free software: you can redistribute it and/or modify
-! it under the terms of the GNU General Public License as published by
-! the Free Software Foundation, either version 2 of the License, or (at
-! your option) any later version.
-!
->>>>>>> 406dcb9d
 ! Glimmer-CISM is distributed in the hope that it will be useful,
 ! but WITHOUT ANY WARRANTY; without even the implied warranty of
 ! MERCHANTABILITY or FITNESS FOR A PARTICULAR PURPOSE.  See the
@@ -61,11 +50,8 @@
 
   integer :: stdout = 6
 
-<<<<<<< HEAD
-=======
 ! logical flag to turn on special DEBUG output (related to test points), false by default
 #ifdef GLC_DEBUG
->>>>>>> 406dcb9d
 ! some parameters for debugging and diagnostics
    integer, parameter ::   &
       itest = 133, jtest = 84,  &          ! in Greenland (FV2), lat 67.3 N, lon 330 E
@@ -74,25 +60,17 @@
 
    integer, parameter :: idiag = 30, jdiag = 50  ! point for diagnostic output
 
-<<<<<<< HEAD
-! logical flag to turn on special DEBUG output (related to test points), false by default
-   logical :: GLC_DEBUG = .false.
-=======
 #endif
->>>>>>> 406dcb9d
 
 ! scaling parameters
 ! TO DO - Remove these at some point?
 
-<<<<<<< HEAD
-=======
 #ifdef NO_RESCALE
   real(dp), parameter :: thk0 = 1.d0           ! m
   real(dp), parameter :: len0 = 1.d0           ! m
   real(dp), parameter :: vel0 = 1.d0 / scyr    ! m yr^{-1} converted to S.I. units
   real(dp), parameter :: vis0 = 1.d0 / scyr 
 #else
->>>>>>> 406dcb9d
   real(dp), parameter :: thk0 = 2000.0d0          ! m
   real(dp), parameter :: len0 = 200.0d3        ! m
   real(dp), parameter :: vel0 = 500.0 / scyr    ! m yr^{-1} converted to S.I. units
