--- conflicted
+++ resolved
@@ -2277,10 +2277,6 @@
     ! begin
     write(0,*) "STOP in ",file," at line ",line
     stop
-<<<<<<< HEAD
-=======
-!!    write(0,*) "RUNNING in parallel_slap mode, so STOP IGNORED."
->>>>>>> 3a951807
   end subroutine parallel_stop
 
   function parallel_sync(ncid)
