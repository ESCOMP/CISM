--- conflicted
+++ resolved
@@ -562,17 +562,10 @@
        topomax = (/ 0._dp,   200._dp,   400._dp,   700._dp,  1000._dp,  1300._dp,  &
                             1600._dp,  2000._dp,  2500._dp,  3000._dp, 10000._dp /)
     else
-<<<<<<< HEAD
-       if (GLC_DEBUG) then 
-          write(message,'(a6,i3)') 'nec =', nec
-          call write_log(trim(message), GM_DIAGNOSTIC)
-       endif
-=======
 #ifdef GLC_DEBUG
           write(message,'(a6,i3)') 'nec =', nec
           call write_log(trim(message), GM_DIAGNOSTIC)
 #endif
->>>>>>> 406dcb9d
        call write_log('ERROR: Current supported values of nec (no. of elevation classes) are 1, 3, 5, or 10', &
                        GM_FATAL,__FILE__,__LINE__)
     endif
@@ -580,7 +573,7 @@
     local_topo(:,:) = thk0 * instance%model%geometry%usrf(:,:)
     local_thck(:,:) = thk0 * instance%model%geometry%thck(:,:)
         
-    if (GLC_DEBUG) then
+#ifdef GLC_DEBUG
        ig = itest
        jg = jjtest
        il = itest_local
@@ -593,7 +586,7 @@
        write(stdout,*) 'topo =', local_topo(il,jl) 
        write(stdout,*) 'thck =', local_thck(il,jl) 
        write(stdout,*) 'local out_mask =', instance%out_mask(il,jl)
-    endif
+#endif
 
     ! temporary field: = 1 where ice thickness exceeds threshold, else = 0
 
@@ -660,7 +653,7 @@
                             local_field,         ghflx,     &
                             local_topo,          instance%out_mask)
  
-    if (GLC_DEBUG) then
+#ifdef GLC_DEBUG
 !       write(stdout,*) ' '
 !       write(stdout,*) 'global ifrac:'
 !       do n = 1, nec
@@ -690,7 +683,7 @@
 !       do n = 1, nec
 !          write(stdout,*) n, ghflx(ig, jg, n)
 !       enddo
-    endif
+#endif
 
   end subroutine get_i_upscaled_fields_gcm
 
