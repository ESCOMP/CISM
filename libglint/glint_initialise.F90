--- conflicted
+++ resolved
@@ -1,9 +1,6 @@
-<<<<<<< HEAD
-=======
 #ifdef xlfFortran
 @PROCESS ALIAS_SIZE(107374182)
 #endif
->>>>>>> 406dcb9d
 ! ++++++++++++++++++++++++++++++++++++++++++++++++++++++++++++++
 ! +                                                            +
 ! +  glint_initialise.f90 - part of the Glimmer-CISM ice model + 
@@ -205,36 +202,24 @@
 
     instance%next_time = force_start-force_dt+instance%mbal_tstep
 
-<<<<<<< HEAD
-    if (GLC_DEBUG) then
-=======
 #ifdef GLC_DEBUG
->>>>>>> 406dcb9d
        write (6,*) 'Called glint_mbc_init'
        write (6,*) 'mbal tstep =', mbts
        write (6,*) 'next_time =', instance%next_time
        write (6,*) 'start_time =', instance%mbal_accum%start_time
-<<<<<<< HEAD
-    endif
-=======
 #endif
->>>>>>> 406dcb9d
 
     ! Mass-balance accumulation length
 
     if (instance%mbal_accum_time == -1) then
        instance%mbal_accum_time = max(instance%ice_tstep,instance%mbal_tstep)
-       if (GLC_DEBUG) then
+#ifdef GLC_DEBUG
 !Set mbal_accum_time = mbal_tstep
 ! lipscomb - TO DO - Make it easy to run Glimmer/Glint for ~5 days, e.g. for CESM smoke tests,
 !         with all major components exercised. 
 !!          instance%mbal_accum_time = instance%mbal_tstep
 !!          write(6,*) 'WARNING: Seting mbal_accum_time =', instance%mbal_accum_time
-<<<<<<< HEAD
-       endif
-=======
 #endif
->>>>>>> 406dcb9d
     end if
 
     if (instance%mbal_accum_time < instance%mbal_tstep) then
