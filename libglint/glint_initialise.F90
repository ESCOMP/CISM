! WJS (1-30-12): The following (turning optimization off) is needed as a workaround for an
! xlf compiler bug, at least in IBM XL Fortran for AIX, V12.1 on bluefire
#ifdef CPRIBM
@PROCESS OPT(0)
#endif

#ifdef CPRIBM
@PROCESS ALIAS_SIZE(107374182)
#endif
!+++++++++++++++++++++++++++++++++++++++++++++++++++++++++++++++++++++++++++++++
!                                                             
!   glint_initialise.F90 - part of the Community Ice Sheet Model (CISM)  
!                                                              
!+++++++++++++++++++++++++++++++++++++++++++++++++++++++++++++++++++++++++++++++
!
!   Copyright (C) 2005-2018
!   CISM contributors - see AUTHORS file for list of contributors
!
!   This file is part of CISM.
!
!   CISM is free software: you can redistribute it and/or modify it
!   under the terms of the Lesser GNU General Public License as published
!   by the Free Software Foundation, either version 3 of the License, or
!   (at your option) any later version.
!
!   CISM is distributed in the hope that it will be useful,
!   but WITHOUT ANY WARRANTY; without even the implied warranty of
!   MERCHANTABILITY or FITNESS FOR A PARTICULAR PURPOSE.  See the
!   Lesser GNU General Public License for more details.
!
!   You should have received a copy of the Lesser GNU General Public License
!   along with CISM. If not, see <http://www.gnu.org/licenses/>.
!
!+++++++++++++++++++++++++++++++++++++++++++++++++++++++++++++++++++++++++++++++

#ifdef HAVE_CONFIG_H
#include "config.inc"
#endif

module glint_initialise

  !> Initialise GLINT model instance

  use glint_type
  use glimmer_global, only: dp
  use cism_parallel, only: main_task

  implicit none

  private
  public glint_i_initialise, glint_i_initialise_gcm, glint_i_end, calc_coverage

contains

  subroutine glint_i_initialise(config,           instance,         &
                                grid,             grid_orog,        &
                                mbts,             idts,             &
                                need_winds,       enmabal,          &
                                force_start,      force_dt,         &
                                gcm_restart,      gcm_restart_file, &
                                gcm_config_unit)

    !> Initialise a GLINT ice model instance

    use glimmer_paramets, only: GLC_DEBUG, thk0
    use glimmer_log
    use glimmer_config
    use glimmer_coordinates, only : coordsystem_new
    use glint_global_grid
    use glint_mbal_coupling
    use glint_io          , only: glint_io_createall     , glint_io_writeall
    use glint_mbal_io     , only: glint_mbal_io_createall, glint_mbal_io_writeall
    use glimmer_ncio
    use glide_nc_custom   , only: glide_nc_fillall
    use glide_model_registry, only : register_model
    use glide
    use glissade
    use glad_constants
    use glad_restart_gcm
    use glide_diagnostics

    implicit none

    ! Arguments
    type(ConfigSection), pointer         :: config           !> structure holding sections of configuration file   
    type(glint_instance),  intent(inout) :: instance         !> The instance being initialised.
    type(global_grid),     intent(in)    :: grid             !> Global grid to use
    type(global_grid),     intent(in)    :: grid_orog        !> Global grid to use for orography
    integer,               intent(out)   :: mbts             !> mass-balance time-step (hours)
    integer,               intent(out)   :: idts             !> ice dynamics time-step (hours)
    logical,               intent(inout) :: need_winds       !> Set if this instance needs wind input
    logical,               intent(inout) :: enmabal          !> Set if this instance uses the energy balance
                                                             !    mass-bal model
    integer,               intent(in)    :: force_start      !> glint forcing start time (hours)
    integer,               intent(in)    :: force_dt         !> glint forcing time step (hours)
    logical,     optional, intent(in)    :: gcm_restart      !> logical flag to read from a restart file
    character(*),optional, intent(in)    :: gcm_restart_file !> restart filename for restart
    integer,     optional, intent(in)    :: gcm_config_unit  !> fileunit for reading config files

    ! Internal
    real(dp),dimension(:,:),allocatable :: thk
    integer :: config_fileunit, restart_fileunit

    config_fileunit = 99
    if (present(gcm_config_unit)) then
       config_fileunit = gcm_config_unit
    endif

    ! initialise model

    call register_model(instance%model)
    call glide_config(instance%model, config, config_fileunit)

    ! if this is a continuation run, then set up to read restart
    ! (currently assumed to be a CESM restart file)

    if (present(gcm_restart)) then

      if (gcm_restart) then

         if (present(gcm_restart_file)) then

            ! read the restart file
            call glad_read_restart_gcm(instance%model, gcm_restart_file)
            instance%model%options%is_restart = 1
 
         else

            call write_log('Missing gcm_restart_file when gcm_restart is true',&
                           GM_FATAL,__FILE__,__LINE__)

         endif

      endif
    endif

    if (instance%model%options%whichdycore == DYCORE_GLIDE) then  ! SIA dycore

       ! initialise the model
       call glide_initialise(instance%model)

       ! compute the initial diagnostic state
       call glide_init_state_diagnostic(instance%model)

    else       ! glam/glissade HO dycore     

       ! initialise the model
       call glissade_initialise(instance%model)
 
       ! compute the initial diagnostic state
       call glissade_diagnostic_variable_solve(instance%model)

    endif

    instance%ice_tstep = get_tinc(instance%model)*nint(years2hours)
    instance%glide_time = instance%model%numerics%tstart
    idts = instance%ice_tstep

    ! read glint configuration

    call glint_i_readconfig(instance, config)    
    call glint_i_printconfig(instance)    

    ! Construct the list of necessary restart variables based on the config options 
    ! selected by the user in the config file (specific to glint - other configs,
    ! e.g. glide, isos, are handled separately by their setup routines).
    ! This is done regardless of whether or not a restart ouput file is going 
    ! to be created for this run, but this information is needed before setting up outputs.   MJH 1/17/13
    ! Note: the corresponding call for glide is placed within *_readconfig, which is probably more appropriate,
    ! but putting this call into glint_i_readconfig creates a circular dependency.  

    call define_glint_restart_variables(instance)
 


    ! Check we've used all the config sections

    call CheckSections(config)

    ! New grid (grid on this task)

    ! WJS (1-11-13): I'm not sure if it's correct to set the origin to (0,0) when running
    ! on multiple tasks, with a decomposed grid. However, as far as I can tell, the
    ! origin of this variable isn't important, so I'm not trying to fix it right now.

    instance%lgrid = coordsystem_new(0.d0, 0.d0, &
                                     get_dew(instance%model), &
                                     get_dns(instance%model), &
                                     get_ewn(instance%model), &
                                     get_nsn(instance%model))

    ! Allocate arrays appropriately

    call glint_i_allocate(instance, grid%nx, grid%ny, grid_orog%nx, grid_orog%ny)

    ! Read data and initialise climate

    call glint_i_readdata(instance)

    ! Create grid spanning full domain and other information needed for downscaling &
    ! upscaling. Note that, currently, these variables only have valid data on the main
    ! task, since all downscaling & upscaling is done there
    
    call setup_lgrid_fulldomain(instance, grid, grid_orog)

    ! initialise the mass-balance accumulation

    call glint_mbc_init(instance%mbal_accum, &
                        instance%lgrid, &
                        config,         &
                        instance%whichacab, &
                        instance%snowd, &
                        instance%siced, &
                        instance%lgrid%size%pt(1), &
                        instance%lgrid%size%pt(2), &
                        real(instance%lgrid%delta%pt(1),dp))

    instance%mbal_tstep = instance%mbal_accum%mbal%tstep
    mbts = instance%mbal_tstep

    instance%next_time = force_start - force_dt + instance%mbal_tstep

    if (GLC_DEBUG .and. main_task) then
       write (6,*) 'Called glint_mbc_init'
       write (6,*) 'mbal tstep =', mbts
       write (6,*) 'next_time =', instance%next_time
       write (6,*) 'start_time =', instance%mbal_accum%start_time
    end if


    ! -- Do all the netCDF output setup operations now that the model config has been finalized --
    !    (We can't do these operations until all needed model variables are allocated)
    ! create glint variables for the glide output files
    call glint_io_createall(instance%model, data=instance)

    ! create instantaneous glint variables
    call openall_out(instance%model, outfiles=instance%out_first)
    call glint_mbal_io_createall(instance%model, data=instance, outfiles=instance%out_first)  !

    ! fill dimension variables
    call glide_nc_fillall(instance%model)
    call glide_nc_fillall(instance%model, outfiles=instance%out_first)


    ! Mass-balance accumulation length

    if (instance%mbal_accum_time == -1) then
       instance%mbal_accum_time = max(instance%ice_tstep,instance%mbal_tstep)
    end if

    if (instance%mbal_accum_time < instance%mbal_tstep) then
       call write_log('Mass-balance accumulation timescale must be as '//&
            'long as mass-balance time-step',GM_FATAL,__FILE__,__LINE__)
    end if

    if (mod(instance%mbal_accum_time,instance%mbal_tstep) /= 0) then
       call write_log('Mass-balance accumulation timescale must be an '// &
            'integer multiple of the mass-balance time-step',GM_FATAL,__FILE__,__LINE__)
    end if

    if (.not.(mod(instance%mbal_accum_time,instance%ice_tstep)==0 .or. &
         mod(instance%ice_tstep,instance%mbal_accum_time)==0)) then
       call write_log('Mass-balance accumulation timescale and ice dynamics '//&
            'timestep must divide into one another',GM_FATAL,__FILE__,__LINE__)
    end if

    if (instance%ice_tstep_multiply /= 1 .and. mod(instance%mbal_accum_time,nint(years2hours)) /= 0.d0) then
       call write_log('For ice time-step multiplication, mass-balance accumulation timescale '//&
            'must be an integer number of years',GM_FATAL,__FILE__,__LINE__)
    end if

    ! Initialise some other stuff

    if (instance%mbal_accum_time>instance%ice_tstep) then
       instance%n_icetstep = instance%ice_tstep_multiply*instance%mbal_accum_time/instance%ice_tstep
    else
       instance%n_icetstep = instance%ice_tstep_multiply
    end if

    !This was commented out because it destroys exact restart
    !TODO - Find another way to set thk to snowd?
    ! Copy snow-depth to thickness if no thickness is present

!!    allocate(thk(get_ewn(instance%model),get_nsn(instance%model)))
!!    call glide_get_thk(instance%model,thk)
!!    where (instance%snowd>0.0 .and. thk==0.0)
!!       thk=instance%snowd
!!    elsewhere
!!       thk=thk
!!    endwhere
!!    call glide_set_thk(instance%model,thk)
!!    deallocate(thk)

   ! Write initial ice sheet diagnostics for this instance

    call glide_write_diagnostics(instance%model,                  &
                                 instance%model%numerics%time,    &
                                 tstep_count = instance%model%numerics%tstep_count)

    ! Write netCDF output for this instance

    call glide_io_writeall(instance%model, instance%model)
    call glint_io_writeall(instance, instance%model)
    call glint_mbal_io_writeall(instance, instance%model, outfiles=instance%out_first)

    if (instance%whichprecip == PRECIP_RL) need_winds=.true.
    if (instance%whichacab == MASS_BALANCE_EBM) then   ! not currently supported
       need_winds = .true.
       enmabal = .true.
    end if

  end subroutine glint_i_initialise

  !++++++++++++++++++++++++++++++++++++++++++++++++++++++++++++++++++++++++++++++

  subroutine glint_i_initialise_gcm(config,           instance,         &
                                    grid,             &
                                    mbts,             idts,             &
                                    force_start,      force_dt,         &
                                    gcm_restart,      gcm_restart_file, &
                                    gcm_config_unit,  test_coupling)

    ! Initialise a GLINT ice model instance for GCM coupling

    use glimmer_paramets, only: GLC_DEBUG, thk0
    use glimmer_log
    use glimmer_config
    use glimmer_coordinates, only : coordsystem_new
    use glint_global_grid
    use glint_downscale   , only: glint_init_input_gcm
    use glint_io          , only: glint_io_createall     , glint_io_writeall
    use glint_mbal_io     , only: glint_mbal_io_createall, glint_mbal_io_writeall
    use glimmer_ncio
    use glide_nc_custom   , only: glide_nc_fillall
    use glide_model_registry, only : register_model
    use glide
    use glissade
    use glad_constants
    use glad_restart_gcm
    use glide_diagnostics

    implicit none

    ! Arguments
    type(ConfigSection), pointer         :: config           ! structure holding sections of configuration file   
    type(glint_instance),  intent(inout) :: instance         ! The instance being initialised.
    type(global_grid),     intent(in)    :: grid             ! Global grid to use
    integer,               intent(out)   :: mbts             ! mass-balance time-step (hours)
    integer,               intent(out)   :: idts             ! ice dynamics time-step (hours)

    integer,               intent(in)    :: force_start      ! glint forcing start time (hours)
    integer,               intent(in)    :: force_dt         ! glint forcing time step (hours)

    logical,     optional, intent(in)    :: gcm_restart      ! logical flag to read from a restart file
    character(*),optional, intent(in)    :: gcm_restart_file ! restart filename for restart
    integer,     optional, intent(in)    :: gcm_config_unit  ! fileunit for reading config files
    logical,     optional, intent(in)    :: test_coupling    ! if true, force frequent coupling for testing purposes

    ! Internal

    integer :: config_fileunit

    config_fileunit = 99
    if (present(gcm_config_unit)) then
       config_fileunit = gcm_config_unit
    endif

    ! initialise model

    call register_model(instance%model)
    call glide_config(instance%model, config, config_fileunit)

    ! if this is a continuation run, then set up to read restart
    ! (currently assumed to be a CESM restart file)

    if (present(gcm_restart)) then

      if (gcm_restart) then

         if (present(gcm_restart_file)) then

            ! read the restart file
            call glad_read_restart_gcm(instance%model, gcm_restart_file)
            instance%model%options%is_restart = 1
 
         else

            call write_log('Missing gcm_restart_file when gcm_restart is true',&
                           GM_FATAL,__FILE__,__LINE__)

         endif

      endif
    endif

    if (instance%model%options%whichdycore == DYCORE_GLIDE) then  ! SIA dycore

       ! initialise the model
       call glide_initialise(instance%model)

       ! compute the initial diagnostic state
       call glide_init_state_diagnostic(instance%model)

    else       ! glam/glissade HO dycore     

       ! initialise the model
       call glissade_initialise(instance%model)

       ! compute the initial diagnostic state
       call glissade_diagnostic_variable_solve(instance%model)

    endif

    instance%ice_tstep = get_tinc(instance%model)*nint(years2hours)
    idts = instance%ice_tstep

    instance%glide_time = instance%model%numerics%tstart

    ! read glint configuration

    call glint_i_readconfig(instance, config)    
    call glint_i_printconfig(instance)    

    ! Construct the list of necessary restart variables based on the config options 
    ! selected by the user in the config file (specific to glint - other configs,
    ! e.g. glide, isos, are handled separately by their setup routines).
    ! This is done regardless of whether or not a restart ouput file is going 
    ! to be created for this run, but this information is needed before setting up outputs.   MJH 1/17/13
    ! Note: the corresponding call for glide is placed within *_readconfig, which is probably more appropriate,
    ! but putting this call into glint_i_readconfig creates a circular dependency.  

    call define_glint_restart_variables(instance)
 
    ! create glint variables for the glide output files
    call glint_io_createall(instance%model, data=instance)

    ! create instantaneous glint variables
    call openall_out(instance%model, outfiles=instance%out_first)
    call glint_mbal_io_createall(instance%model, data=instance, outfiles=instance%out_first)

    ! fill dimension variables
    call glide_nc_fillall(instance%model)
    call glide_nc_fillall(instance%model, outfiles=instance%out_first)

    ! Check we've used all the config sections

    call CheckSections(config)

    ! New grid (grid on this task)

    ! WJS (1-11-13): I'm not sure if it's correct to set the origin to (0,0) when running
    ! on multiple tasks, with a decomposed grid. However, as far as I can tell, the
    ! origin of this variable isn't important, so I'm not trying to fix it right now.

    instance%lgrid = coordsystem_new(0.d0, 0.d0, &
                                     get_dew(instance%model), &
                                     get_dns(instance%model), &
                                     get_ewn(instance%model), &
                                     get_nsn(instance%model))

    ! Allocate arrays appropriately

    call glint_i_allocate_gcm(instance, grid%nx, grid%ny)

    ! Read data and initialise climate

    call glint_i_readdata(instance)

    ! Create grid spanning full domain and other information needed for downscaling &
    ! upscaling. Note that, currently, these variables only have valid data on the main
    ! task, since all downscaling & upscaling is done there
    
    call setup_lgrid_fulldomain(instance, grid)

    ! initialise the mass-balance accumulation

    call glint_init_input_gcm(instance%mbal_accum, &
                              instance%lgrid,      &
                              instance%whichacab)

    ! If flag set to force frequent coupling (for testing purposes),
    ! then decrease all coupling timesteps to very short intervals
    if (present(test_coupling)) then
       if (test_coupling) then
          instance%mbal_accum%mbal%tstep = 24
          instance%mbal_accum_time =       24
          instance%ice_tstep =             24
       end if
    end if

    instance%mbal_tstep = instance%mbal_accum%mbal%tstep

    mbts = instance%mbal_tstep

    instance%next_time = force_start - force_dt + instance%mbal_tstep

    if (GLC_DEBUG .and. main_task) then
       write (6,*) 'Called glint_mbc_init'
       write (6,*) 'mbal tstep =', mbts
       write (6,*) 'next_time =', instance%next_time
       write (6,*) 'start_time =', instance%mbal_accum%start_time
    end if

    ! Mass-balance accumulation length

    if (instance%mbal_accum_time == -1) then
       instance%mbal_accum_time = max(instance%ice_tstep,instance%mbal_tstep)
    end if

    if (instance%mbal_accum_time < instance%mbal_tstep) then
       call write_log('Mass-balance accumulation timescale must be as '//&
                      'long as mass-balance time-step',GM_FATAL,__FILE__,__LINE__)
    end if

    if (mod(instance%mbal_accum_time,instance%mbal_tstep) /= 0) then
       call write_log('Mass-balance accumulation timescale must be an '// &
                      'integer multiple of the mass-balance time-step',GM_FATAL,__FILE__,__LINE__)
    end if

    if (.not. (mod(instance%mbal_accum_time, instance%ice_tstep)==0 .or.   &
               mod(instance%ice_tstep, instance%mbal_accum_time)==0)) then
       call write_log('Mass-balance accumulation timescale and ice dynamics '//&
                      'timestep must divide into one another',GM_FATAL,__FILE__,__LINE__)
    end if

    if (instance%ice_tstep_multiply/=1 .and. mod(instance%mbal_accum_time,nint(years2hours)) /= 0.d0) then
       call write_log('For ice time-step multiplication, mass-balance accumulation timescale '//&
                      'must be an integer number of years',GM_FATAL,__FILE__,__LINE__)
    end if

    ! Initialise some other stuff

    if (instance%mbal_accum_time>instance%ice_tstep) then
       instance%n_icetstep = instance%ice_tstep_multiply*instance%mbal_accum_time/instance%ice_tstep
    else
       instance%n_icetstep = instance%ice_tstep_multiply
    end if

   ! Write initial ice sheet diagnostics for this instance

    call glide_write_diagnostics(instance%model,                  &
                                 instance%model%numerics%time,    &
                                 tstep_count = instance%model%numerics%tstep_count)

    ! Write netCDF output for this instance

    call glide_io_writeall(instance%model, instance%model)
    call glint_io_writeall(instance, instance%model)
    call glint_mbal_io_writeall(instance, instance%model, outfiles=instance%out_first)

  end subroutine glint_i_initialise_gcm

  !++++++++++++++++++++++++++++++++++++++++++++++++++++++++++++++++++++++++++++++

  subroutine glint_i_end(instance)

    !> Tidy up 

    use glide
<<<<<<< HEAD
    use glide_stop
=======
    use glide_stop, only : glide_finalise
>>>>>>> 62dc787f
    use glimmer_ncio
    implicit none
    type(glint_instance),  intent(inout) :: instance    !> The instance being initialised.

    call glide_finalise(instance%model)
    call closeall_out(instance%model,outfiles=instance%out_first)
    instance%out_first => null()

  end subroutine glint_i_end

  !++++++++++++++++++++++++++++++++++++++++++++++++++++++++++++++++++++++++++++++

  subroutine glint_i_readdata(instance)
    !> read data from netCDF file and initialise climate

    use glint_io
    use glide_thck, only: glide_calclsrf
    implicit none

    type(glint_instance),intent(inout)   :: instance    !> Instance whose elements are to be allocated.

    ! read data
    call glint_io_readall(instance,instance%model)

    call glide_calclsrf(instance%model%geometry%thck,instance%model%geometry%topg, &
         instance%model%climate%eus,instance%model%geometry%lsrf)
    instance%model%geometry%usrf = max(0.d0, instance%model%geometry%thck + instance%model%geometry%lsrf)

  end subroutine glint_i_readdata

  !++++++++++++++++++++++++++++++++++++++++++++++++++++++++++++++++++++++++++++++

  subroutine setup_lgrid_fulldomain(instance, grid, grid_orog)

    !> Set up the local (icesheet) grid spanning the full domain (i.e., across all tasks).
    !> This also sets up auxiliary variables that depend on this full domain lgrid,
    !> such as the downscaling and upscaling derived types.
    !> This routine is required because we currently do downscaling and upscaling just
    !> on the main task, with the appropriate gathers / scatters.
    !> Thus, this creates a lgrid spanning the full domain on the main task;
    !> other tasks are left with an uninitialized lgrid_fulldomain.
    !> Tasks other than the main task also have uninitialized ups, downs and frac_coverage
    !> (along with the similar *_orog variables).
    
    use glint_type         , only : glint_instance
    use glint_global_grid  , only : global_grid
    use glimmer_coordinates, only : coordsystem_new
    use glide_types        , only : get_dew, get_dns
    use cism_parallel       , only : parallel_type, distributed_gather_var

    implicit none

    ! Arguments

    type(glint_instance), intent(inout) :: instance
    type(global_grid)   , intent(in)    :: grid
    type(global_grid)   , intent(in), optional :: grid_orog

    ! Internal variables

    integer, dimension(:,:), allocatable :: out_mask_fulldomain

    type(parallel_type) :: parallel     ! info for parallel communication
    integer :: global_ewn, global_nsn   ! global array dimensions

    ! Beginning of code

    parallel = instance%model%parallel
    global_ewn = instance%model%parallel%global_ewn
    global_nsn = instance%model%parallel%global_nsn

    call distributed_gather_var(instance%out_mask, out_mask_fulldomain, parallel)

    if (main_task) then

       instance%lgrid_fulldomain = coordsystem_new(0.d0, 0.d0, &
                                                   get_dew(instance%model), &
                                                   get_dns(instance%model), &
                                                   global_ewn, &
                                                   global_nsn)
    
       call new_downscale(instance%downs, instance%model%projection, grid, &
                          instance%lgrid_fulldomain, mpint=(instance%use_mpint==1))

       call new_upscale(instance%ups, grid,  instance%model%projection, &
                        out_mask_fulldomain, instance%lgrid_fulldomain) ! Initialise upscaling parameters

       if (present(grid_orog)) then
          call new_upscale(instance%ups_orog, grid_orog, instance%model%projection, &
                           out_mask_fulldomain, instance%lgrid_fulldomain) ! Initialise upscaling parameters
       endif

       call calc_coverage(instance%lgrid_fulldomain, &
                          instance%ups,   &             
                          grid,           &
                          out_mask_fulldomain, &
                          instance%frac_coverage)

       if (present(grid_orog)) then
          call calc_coverage(instance%lgrid_fulldomain, &               
                             instance%ups_orog,  &             
                             grid_orog,     &
                             out_mask_fulldomain, &
                             instance%frac_cov_orog)
       endif

    end if

  end subroutine setup_lgrid_fulldomain

  !++++++++++++++++++++++++++++++++++++++++++++++++++++++++++++++++++++++++++++++

  subroutine calc_coverage(lgrid_fulldomain, ups,     grid,   &
                           mask_fulldomain,  frac_coverage)

    ! Calculates the fractional coverage of the global grid-boxes by the ice model domain

    use glimmer_map_types
    use glimmer_coordinates
    use glint_global_grid

    ! Arguments

    type(coordsystem_type), intent(in)  :: lgrid_fulldomain  !> Local grid, spanning full domain (all tasks)
    type(upscale),          intent(in)  :: ups               !> Upscaling used
    type(global_grid),      intent(in)  :: grid              !> Global grid used
    integer, dimension(:,:),intent(in)  :: mask_fulldomain   !> Mask of points for upscaling, spanning full domain (all tasks)
    real(dp),dimension(:,:),intent(out) :: frac_coverage     !> Map of fractional 
                                                             !> coverage of global by local grid-boxes.
    ! Internal variables

    integer,dimension(grid%nx,grid%ny) :: tempcount
    integer :: i,j

    ! Beginning of code

    tempcount=0

    do i=1,lgrid_fulldomain%size%pt(1)
       do j=1,lgrid_fulldomain%size%pt(2)
          tempcount(ups%gboxx(i,j),ups%gboxy(i,j))=tempcount(ups%gboxx(i,j),ups%gboxy(i,j))+mask_fulldomain(i,j)
       enddo
    enddo

    do i=1,grid%nx
       do j=1,grid%ny
          if (tempcount(i,j) == 0) then
             frac_coverage(i,j) = 0.d0
          else
             frac_coverage(i,j) = (tempcount(i,j)*lgrid_fulldomain%delta%pt(1)*lgrid_fulldomain%delta%pt(2))/ &
                                  (lon_diff(grid%lon_bound(i+1),grid%lon_bound(i))*D2R*EQ_RAD**2*    &
                                  (sin(grid%lat_bound(j)*D2R)-sin(grid%lat_bound(j+1)*D2R)))
          endif
       enddo
    enddo

    ! Fix points that should be 1.0 by checking their surroundings

    ! Interior points first

    do i=2,grid%nx-1
       do j=2,grid%ny-1
          if ((frac_coverage(i,j)   /= 0.d0) .and. &
              (frac_coverage(i+1,j) /= 0.d0) .and. &
              (frac_coverage(i,j+1) /= 0.d0) .and. &
              (frac_coverage(i-1,j) /= 0.d0) .and. &
              (frac_coverage(i,j-1) /= 0.d0) ) &
                   frac_coverage(i,j) = 1.d0
       enddo
    enddo

    ! top and bottom edges

    do i=2,grid%nx/2
       if ((frac_coverage(i,1)   /= 0.d0).and. &
           (frac_coverage(i+1,1) /= 0.d0).and. &
           (frac_coverage(i,2)   /= 0.d0).and. &
           (frac_coverage(i-1,1) /= 0.d0).and. &
           (frac_coverage(i+grid%nx/2,1) /= 0.d0)) &
                frac_coverage(i,1) = 1.d0
    enddo

    do i=grid%nx/2+1,grid%nx-1
       if ((frac_coverage(i,1)   /= 0.d0).and. &
           (frac_coverage(i+1,1) /= 0.d0).and. &
           (frac_coverage(i,2)   /= 0.d0).and. &
           (frac_coverage(i-1,1) /= 0.d0).and. &
           (frac_coverage(i-grid%nx/2,1) /= 0.d0)) &
                frac_coverage(i,1) = 1.d0
    enddo

    do i=2,grid%nx/2
       if ((frac_coverage(i,grid%ny)   /= 0.d0).and. &
           (frac_coverage(i+1,grid%ny) /= 0.d0).and. &
           (frac_coverage(i+grid%nx/2,grid%ny) /= 0.d0).and. &
           (frac_coverage(i-1,grid%ny) /= 0.d0).and. &
           (frac_coverage(i,grid%ny-1) /= 0.d0)) &
                frac_coverage(i,grid%ny) = 1.d0
    enddo

    do i=grid%nx/2+1,grid%nx-1
       if ((frac_coverage(i,grid%ny) /= 0.d0).and. &
           (frac_coverage(i+1,grid%ny) /= 0.d0).and. &
           (frac_coverage(i-grid%nx/2,grid%ny) /= 0.d0).and. &
           (frac_coverage(i-1,grid%ny) /= 0.d0).and. &
           (frac_coverage(i,grid%ny-1) /= 0.d0)) &
                frac_coverage(i,grid%ny) = 1.d0
    enddo

    ! left and right edges

    do j=2,grid%ny-1
       if ((frac_coverage(1,j) /= 0.d0).and. &
           (frac_coverage(2,j) /= 0.d0).and. &
           (frac_coverage(1,j+1) /= 0.d0).and. &
           (frac_coverage(grid%nx,j) /= 0.d0).and. &
           (frac_coverage(1,j-1) /= 0.d0)) &
                frac_coverage(1,j) = 1.d0
       if ((frac_coverage(grid%nx,j) /= 0.d0).and. &
           (frac_coverage(1,j) /= 0.d0).and. &
           (frac_coverage(grid%nx,j+1) /= 0.d0).and. &
           (frac_coverage(grid%nx-1,j) /= 0.d0).and. &
           (frac_coverage(grid%nx,j-1) /= 0.d0)) &
                frac_coverage(grid%nx,j) = 1.d0
    enddo

    ! corners

    if ((frac_coverage(1,1) /= 0.d0).and. &
        (frac_coverage(2,1) /= 0.d0).and. &
        (frac_coverage(1,2) /= 0.d0).and. &
        (frac_coverage(grid%nx,1) /= 0.d0).and. &
        (frac_coverage(grid%nx/2+1,1) /= 0.d0)) &
             frac_coverage(1,1) = 1.d0

    if ((frac_coverage(1,grid%ny) /= 0.d0).and. &
        (frac_coverage(2,grid%ny) /= 0.d0).and. &
        (frac_coverage(grid%nx/2+1,grid%ny) /= 0.d0).and. &
        (frac_coverage(grid%nx,grid%ny) /= 0.d0).and. &
        (frac_coverage(1,grid%ny-1) /= 0.d0)) &
             frac_coverage(1,grid%ny) = 1.d0

    if ((frac_coverage(grid%nx,1) /= 0.d0).and. &
        (frac_coverage(1,1) /= 0.d0).and. &
        (frac_coverage(grid%nx,2) /= 0.d0).and. &
        (frac_coverage(grid%nx-1,1) /= 0.d0).and. &
        (frac_coverage(grid%nx/2,1) /= 0.d0)) &
             frac_coverage(grid%nx,1) = 1.d0

    if ((frac_coverage(grid%nx,grid%ny) /= 0.d0).and. &
        (frac_coverage(1,grid%ny) /= 0.d0).and. &
        (frac_coverage(grid%nx/2,grid%ny) /= 0.d0).and. &
        (frac_coverage(grid%nx-1,grid%ny) /= 0.d0).and. &
        (frac_coverage(grid%nx,grid%ny-1) /= 0.d0)) &
             frac_coverage(grid%nx,grid%ny) = 1.d0

    ! Finally fix any rogue points > 1.0

    where (frac_coverage > 1.d0) frac_coverage = 1.d0

  end subroutine calc_coverage

  !++++++++++++++++++++++++++++++++++++++++++++++++++++++++++++++++++++++++

  real(dp) function lon_diff(a,b)

    implicit none

    real(dp),intent(in) :: a,b
    real(dp) :: aa,bb

    aa=a ; bb=b

    do
       if (aa > bb) exit
       aa = aa + 360.d0
    enddo

    lon_diff = aa - bb

  end function lon_diff

  !++++++++++++++++++++++++++++++++++++++++++++++++++++++++++++++++++++++++

  subroutine define_glint_restart_variables(instance)

    ! This subroutine analyzes the glint options input by the user in the config file
    ! and determines which variables are necessary for an exact restart.  MJH 1/11/2013

    ! Please comment thoroughly the reasons why a particular variable needs to be a restart variable for a given config.

    use glint_io, only: glint_add_to_restart_variable_list
    use glint_mbal_io, only: glint_mbal_add_to_restart_variable_list
    implicit none

    !------------------------------------------------------------------------------------
    ! Subroutine arguments
    !------------------------------------------------------------------------------------
    type(glint_instance), intent (in) :: instance  !> Derived type that includes all glint options

    !------------------------------------------------------------------------------------
    ! Internal variables
    !------------------------------------------------------------------------------------

    ! Variables needed for restart with glint.
    ! TODO I am inserting out_mask because it was the only variable with hot=1 in the old glint_vars.def
    !      Not sure outflux is needed
    call glint_add_to_restart_variable_list('outmask', instance%model%model_id)

    ! The variables rofi_tavg, rofl_tavg, and hflx_tavg are time-averaged fluxes on the local grid
    !  from the previous coupling interval. They are included here so that the coupler can be sent
    !  the correct fluxes after restart; otherwise these fluxes would have values of zero.
    ! These arrays are created only when Glint is run in GCM mode.
    !TODO - Add av_count_output so we can restart in the middle of a mass balance timestep?
   
    if (instance%whichacab == MASS_BALANCE_GCM) then
       call glint_add_to_restart_variable_list('rofi_tavg rofl_tavg hflx_tavg', instance%model%model_id)
    endif

    ! Variables needed for restart with glint_mbal
    ! No variables had hot=1 in glint_mbal_vars.def, so I am not adding any restart variables here.
    ! call glint_mbal_add_to_restart_variable_list('', instance%model%model_id)

  end subroutine define_glint_restart_variables


end module glint_initialise<|MERGE_RESOLUTION|>--- conflicted
+++ resolved
@@ -557,11 +557,7 @@
     !> Tidy up 
 
     use glide
-<<<<<<< HEAD
-    use glide_stop
-=======
     use glide_stop, only : glide_finalise
->>>>>>> 62dc787f
     use glimmer_ncio
     implicit none
     type(glint_instance),  intent(inout) :: instance    !> The instance being initialised.
