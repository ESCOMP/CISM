--- conflicted
+++ resolved
@@ -41,16 +41,10 @@
   use glint_global_grid
   use glint_constants
   use glimmer_anomcouple
-<<<<<<< HEAD
-  use glimmer_paramets, only: idiag, jdiag
-  use glide_diagnostics
-  use glimmer_paramets, only: itest, jtest, jjtest, stdout  
-=======
 #ifdef GLC_DEBUG
   use glide_diagnostics
   use glimmer_paramets, only: itest, jtest, jjtest, stdout, idiag, jdiag
 #endif
->>>>>>> 406dcb9d
 
   use glide_diagnostics
 
@@ -273,26 +267,12 @@
                gfrac_temp, gtopo_temp, grofi_temp, grofl_temp, ghflx_temp    ! Temporary output arrays
     integer :: n
     integer :: nec       ! number of elevation classes
-<<<<<<< HEAD
-    real(rk):: timeyr    ! time in years
-    integer :: j, ii, jj
-
-    if (present(gcm_debug)) then
-       GLC_DEBUG = gcm_debug
-    endif
-
-    if (GLC_DEBUG) then
-       write(stdout,*) 'Starting initialise_glint'
-    endif
-
-=======
     integer :: j, ii, jj
 
 #ifdef GLC_DEBUG
        write(stdout,*) 'Starting initialise_glint'
 #endif
 
->>>>>>> 406dcb9d
     ! Initialise start time and calling model time-step ----------------------------------------
     ! We ignore t=0 by default 
 
@@ -333,19 +313,11 @@
        nec = gcm_nec
     endif
 
-<<<<<<< HEAD
-    if (GLC_DEBUG) then
-       write(stdout,*) 'time_step =', params%time_step
-       write(stdout,*) 'start_time =', params%start_time
-       write(stdout,*) 'next_av_start =', params%next_av_start
-    endif
-=======
 #ifdef GLC_DEBUG
        write(stdout,*) 'time_step =', params%time_step
        write(stdout,*) 'start_time =', params%start_time
        write(stdout,*) 'next_av_start =', params%next_av_start
 #endif
->>>>>>> 406dcb9d
 
     ! Initialise year-length -------------------------------------------------------------------
 
@@ -353,14 +325,10 @@
        call glint_set_year_length(daysinyear)
     end if
 
-    if (GLC_DEBUG) then
+#ifdef GLC_DEBUG
        write(stdout,*) 'Initialize global grid'
        write(stdout,*) 'present =', present(gmask)
-<<<<<<< HEAD
-    endif
-=======
 #endif
->>>>>>> 406dcb9d
 
     ! Initialise main global grid --------------------------------------------------------------
 
@@ -370,11 +338,7 @@
        call new_global_grid(params%g_grid, longs, lats, lonb=lonb, latb=latb, nec=nec)
     endif
 
-<<<<<<< HEAD
-    if (GLC_DEBUG) then
-=======
 #ifdef GLC_DEBUG
->>>>>>> 406dcb9d
        write (stdout,*) ' ' 
        write (stdout,*) 'time_step (hr)  =', params%time_step
        write (stdout,*) 'start_time (hr) =', params%start_time
@@ -393,11 +357,7 @@
           write (stdout,*)
           write (stdout,*) 'j, g_grid%mask =', j, params%g_grid%mask(:,j)
        enddo
-<<<<<<< HEAD
-    endif
-=======
 #endif
->>>>>>> 406dcb9d
 
     ! Initialise orography grid ------------------------------------
 
@@ -448,10 +408,10 @@
     params%cov_normalise = 0.0
     params%cov_norm_orog = 0.0
 
-    if (GLC_DEBUG) then
+#ifdef GLC_DEBUG
        write(stdout,*) 'Read paramfile'
        write(stdout,*) 'paramfile =', paramfile
-    endif
+#endif
 
     ! ---------------------------------------------------------------
     ! Determine how many instances there are, according to what
@@ -471,17 +431,10 @@
     allocate(params%instances(params%ninstances))
     allocate(mbts(params%ninstances), idts(params%ninstances))
 
-<<<<<<< HEAD
-    if (GLC_DEBUG) then
-       write(stdout,*) 'Number of instances =', params%ninstances
-       write(stdout,*) 'Read config files and initialize each instance'
-    endif
-=======
 #ifdef GLC_DEBUG
        write(stdout,*) 'Number of instances =', params%ninstances
        write(stdout,*) 'Read config files and initialize each instance'
 #endif
->>>>>>> 406dcb9d
     ! ---------------------------------------------------------------
     ! Read config files, and initialise instances accordingly
     ! ---------------------------------------------------------------
@@ -516,14 +469,8 @@
 
        ! Write initial diagnostics for this instance
        timeyr = real(params%start_time/8760.)
-<<<<<<< HEAD
-       if (GLC_DEBUG) then
-          write(stdout,*) 'Write model diagnostics, time =', timeyr
-       endif
-=======
 #ifdef GLC_DEBUG
           write(stdout,*) 'Write model diagnostics, time =', timeyr
->>>>>>> 406dcb9d
        call glide_write_diag(params%instances(i)%model, timeyr, idiag, jdiag)
 #endif
 
@@ -549,16 +496,12 @@
        ice_dt = check_mbts(idts)
     end if
 
-<<<<<<< HEAD
-    if (GLC_DEBUG) then
-=======
 #if GLC_DEBUG
->>>>>>> 406dcb9d
        write(stdout,*) 'tstep_mbal =', params%tstep_mbal
        write(stdout,*) 'start_time =', params%start_time
        write(stdout,*) 'time_step =',  params%time_step
        if (present(ice_dt)) write(stdout,*) 'ice_dt =', ice_dt
-    endif
+#endif
 
     ! Check time-steps divide into one another appropriately.
 
@@ -608,15 +551,9 @@
        allocate(ghflx_temp(params%g_grid%nx,params%g_grid%ny,params%g_grid%nec))
     endif
 
-<<<<<<< HEAD
-    if (GLC_DEBUG) then
-       write(stdout,*) 'Upscale and splice the initial fields'
-    endif
-=======
 #ifdef GLC_DEBUG
        write(stdout,*) 'Upscale and splice the initial fields'
 #endif
->>>>>>> 406dcb9d
 
     ! Get initial fields from instances, splice together and return
 
@@ -828,17 +765,13 @@
        grofl_temp    ,&! grofl for a single instance
        ghflx_temp      ! ghflx for a single instance
 
-<<<<<<< HEAD
-    if (GLC_DEBUG) then
-=======
 #ifdef GLC_DEBUG
->>>>>>> 406dcb9d
 !       write (stdout,*) 'In subroutine glint, current time (hr) =', time
 !       write (stdout,*) 'av_start_time =', params%av_start_time
 !       write (stdout,*) 'next_av_start =', params%next_av_start
 !       write (stdout,*) 'new_av =', params%new_av
 !       write (stdout,*) 'tstep_mbal =', params%tstep_mbal
-    endif
+#endif
 
     ! Check we're expecting a call now --------------------------------------------------------------
 
@@ -983,11 +916,7 @@
 
        params%g_temp_range=(params%g_max_temp-params%g_min_temp)/2.0
 
-<<<<<<< HEAD
-       if (GLC_DEBUG) then
-=======
 #ifdef GLC_DEBUG
->>>>>>> 406dcb9d
           i = itest
           j = jjtest
           write(stdout,*) 'Take a mass balance timestep, time (hr) =', time
@@ -1004,11 +933,7 @@
              enddo
           endif
           write(stdout,*) 'call glint_i_tstep'
-<<<<<<< HEAD
-       endif
-=======
 #endif
->>>>>>> 406dcb9d
 
        ! Calculate total surface mass balance - multiply by time since last model timestep
        ! Note on units: We want g_av_qsmb to have units of m per time step.
@@ -1066,10 +991,10 @@
 
            endif
 
-          if (GLC_DEBUG) then
+#ifdef GLC_DEBUG
              write(stdout,*) 'Finished glc_glint_ice tstep, instance =', i
              write(stdout,*) 'Upscale fields to global grid'
-          endif
+#endif
 
           ! Add this contribution to the output orography
 
@@ -1123,11 +1048,7 @@
                                             grofi_temp,          grofl_temp,        &
                                             ghflx_temp )
 
-<<<<<<< HEAD
-             if (GLC_DEBUG) then
-=======
 #ifdef GLC_DEBUG
->>>>>>> 406dcb9d
                 ig = itest
                 jg = jjtest
                 write(stdout,*) ' '
@@ -1141,11 +1062,7 @@
 !!                  write(stdout,*) 'grofl(n) =', grofl(ig,jg,n)
 !!                  write(stdout,*) 'ghflx(n) =', ghflx(ig,jg,n)
                 enddo
-<<<<<<< HEAD
-             endif
-=======
 #endif
->>>>>>> 406dcb9d
 
           ! Add this contribution to the global output
 
@@ -1184,14 +1101,8 @@
           if (mod(params%instances(i)%model%numerics%timecounter,  &
                   params%instances(i)%model%numerics%ndiag)==0)  then
              timeyr = time / (days_in_year*24.d0) 
-<<<<<<< HEAD
-             if (GLC_DEBUG) then
-                write(stdout,*) 'Write diagnostics, time (yr)=', timeyr     
-             endif
-=======
 #ifdef GLC_DEBUG
                 write(stdout,*) 'Write diagnostics, time (yr)=', timeyr     
->>>>>>> 406dcb9d
              call glide_write_diag(params%instances(i)%model, timeyr, idiag, jdiag)
 #endif
           endif
