--- conflicted
+++ resolved
@@ -11,21 +11,12 @@
 ! Glimmer-CISM contributors - see AUTHORS file for list of contributors
 !
 ! This file is part of Glimmer-CISM.
-<<<<<<< HEAD
 !
 ! Glimmer-CISM is free software: you can redistribute it and/or modify
 ! it under the terms of the GNU General Public License as published by
 ! the Free Software Foundation, either version 2 of the License, or (at
 ! your option) any later version.
 !
-=======
-!
-! Glimmer-CISM is free software: you can redistribute it and/or modify
-! it under the terms of the GNU General Public License as published by
-! the Free Software Foundation, either version 2 of the License, or (at
-! your option) any later version.
-!
->>>>>>> 406dcb9d
 ! Glimmer-CISM is distributed in the hope that it will be useful,
 ! but WITHOUT ANY WARRANTY; without even the implied warranty of
 ! MERCHANTABILITY or FITNESS FOR A PARTICULAR PURPOSE.  See the
@@ -91,10 +82,7 @@
     use glint_io
     use glint_mbal_io
     use glint_climate
-<<<<<<< HEAD
-=======
     !EIB! use glint_routing
->>>>>>> 406dcb9d
     use glimmer_routing
     use glimmer_log
     use glimmer_physcon, only: rhow,rhoi
@@ -175,19 +163,11 @@
     if (present(grofl)) grofl(:,:,:) = 0._rk
     if (present(ghflx)) ghflx(:,:,:) = 0._rk
 
-<<<<<<< HEAD
-    if (GLC_DEBUG) then
-       write(stdout,*) ' '
-       write(stdout,*) 'In glint_i_tstep, time =', time
-       write(stdout,*) 'next_time =', instance%next_time
-    endif
-=======
 #ifdef GLC_DEBUG
        write(stdout,*) ' '
        write(stdout,*) 'In glint_i_tstep, time =', time
        write(stdout,*) 'next_time =', instance%next_time
 #endif
->>>>>>> 406dcb9d
 
     ! Check whether we're doing anything this time.
 
@@ -268,22 +248,14 @@
     t_win=0.0       ; t_wout=0.0
     g_water_out=0.0 ; g_water_in=0.0
 
-<<<<<<< HEAD
-    if (GLC_DEBUG) then
-=======
 #ifdef GLC_DEBUG
->>>>>>> 406dcb9d
        write(stdout,*) ' '
        write(stdout,*) 'Check for ice dynamics timestep'
        write(stdout,*) 'time =', time
        write(stdout,*) 'start_time =', instance%mbal_accum%start_time
        write(stdout,*) 'mbal_step =', instance%mbal_tstep
        write(stdout,*) 'mbal_accum_time =', instance%mbal_accum_time
-<<<<<<< HEAD
-    endif
-=======
 #endif
->>>>>>> 406dcb9d
 
     ! ------------------------------------------------------------------------  
     ! ICE TIMESTEP begins HERE ***********************************************
@@ -317,15 +289,9 @@
 
        do i = 1, instance%n_icetstep
 
-<<<<<<< HEAD
-          if (GLC_DEBUG) then
-             write (stdout,*) 'GLIDE timestep, iteration =', i
-          endif
-=======
 #ifdef GLC_DEBUG
              write (stdout,*) 'GLIDE timestep, iteration =', i
 #endif
->>>>>>> 406dcb9d
 
           ! Calculate the initial ice volume (scaled and converted to water equivalent)
           call glide_get_thk(instance%model,thck_temp)
@@ -362,13 +328,13 @@
           call glide_set_acab(instance%model, instance%acab*real(rhow/rhoi))
           call glide_set_artm(instance%model, instance%artm)
 
-          if (GLC_DEBUG) then
+#ifdef GLC_DEBUG
              il = itest_local
              jl = jtest_local
              write (stdout,*) ' '
              write (stdout,*) 'After glide_set_acab, glide_set_artm: i, j =', il, jl
              write (stdout,*) 'acab (m/y), artm (C) =', instance%acab(il,jl), instance%artm(il,jl)
-          endif
+#endif
 
           ! Adjust glint acab and ablt for output
  
