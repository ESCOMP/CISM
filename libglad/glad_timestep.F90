--- conflicted
+++ resolved
@@ -115,15 +115,9 @@
     ! Note: At this point, instance%acab and instance%bmlt_float have units of m
     !       Upon averaging (in glad_average_input_gcm), units are converted to m/yr
 
-<<<<<<< HEAD
-    call glad_accumulate_input_gcm(instance%mbal_accum,   time,          &
-                                   instance%acab,         instance%artm, &
-                                   instance%bmlt_float                    )
-=======
     call glad_accumulate_input_gcm(instance%mbal_accum,   time,        &
                                    instance%acab,        instance%bmlt_float,&
                                    instance%artm)
->>>>>>> 0293a1fa
 
 
     if (GLC_DEBUG .and. main_task) then
@@ -168,12 +162,7 @@
           ! instance%acab has units of m/yr w.e. after averaging
 
           call glad_average_input_gcm(instance%mbal_accum, instance%mbal_accum_time,  &
-<<<<<<< HEAD
-                                      instance%acab,       instance%artm,             &
-                                      instance%bmlt_float                             )
-=======
                                       instance%acab,       instance%bmlt_float, instance%artm)
->>>>>>> 0293a1fa
                                   
           ! Calculate the initial ice volume (scaled and converted to water equivalent)
           call glide_get_thk(instance%model,thck_temp)
