--- conflicted
+++ resolved
@@ -80,11 +80,8 @@
 
      real(dp),dimension(:,:),pointer :: artm => null() !> Annual mean air temperature
      real(dp),dimension(:,:),pointer :: acab => null() !> Annual mass balance (m/y water equiv)
-<<<<<<< HEAD
-     real(dp),dimension(:,:),pointer :: bmlt_float => null() !> Annual basal mass balance under floating ice (m/y water equiv)
-=======
      real(dp),dimension(:,:),pointer :: bmlt_float => null() !> Annual basal mass balance (m/y water equiv)
->>>>>>> 0293a1fa
+
      ! Arrays to accumulate mass-balance quantities --------------
 
      type(glad_mbc) :: mbal_accum
