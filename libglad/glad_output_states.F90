--- conflicted
+++ resolved
@@ -56,11 +56,7 @@
     type(glad_instance), intent(in) :: instance
     real(dp),dimension(:,:),intent(out) :: ice_covered  ! whether each grid cell is ice-covered [0,1]
     real(dp),dimension(:,:),intent(out) :: topo         ! output surface elevation (m)
-<<<<<<< HEAD
-    real(dp),dimension(:,:),intent(out) :: thck         ! output basal melt rate under floating ice (m)
-=======
     real(dp),dimension(:,:),intent(out) :: thck         ! output ice thickness (m)
->>>>>>> 0293a1fa
     real(dp),dimension(:,:),intent(out) :: ice_sheet_grid_mask !mask of ice sheet grid coverage
 
     ! Internal variables ----------------------------------------------------------------------
@@ -96,12 +92,8 @@
              ! ice-covered or ice-free. This is in contrast to the method for computing
              ! ice-free topo in glint_upscaling_gcm.
              topo(i,j) = thk0 * instance%model%geometry%usrf(i,j)
-<<<<<<< HEAD
-             thck(i,j) = thk0 * instance%model%geometry%thck(i,j)             
-=======
              thck(i,j) = thk0 * instance%model%geometry%thck(i,j)
              
->>>>>>> 0293a1fa
           else
              ! Note that this logic implies that if (in theory) we had an ice-covered
              ! point outside the "active grid", it will get classified as ice-free for
