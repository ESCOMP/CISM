--- conflicted
+++ resolved
@@ -1,73 +1,6 @@
-<<<<<<< HEAD
-2011-03-16 Magnus Hagdorn
- * libglimmer/glimmer_searchcircle.F90: simplify search circle computations
-
-2011-03-07 Magnus Hagdorn
- * example-drivers/eis/Makefile.am: decent into test directories for various
-   test run related rules
- * extensions/erosion/src/Makefile.am: make sure erosion lib is static only
-
-2011-03-04 Magnus Hagdorn
- * tests/EISMINT/EISMINT-1/*.config: add output file with 1000a output freq
- * tests/EISMINT/EISMINT-2/*.config: ditto
-
-2011-02-09 Magnus Hagdorn
- * PyGC/PyGC/GC_options.py: make var method public
- * PyGC/progs/Makefile.am: add new program
- * PyGC/progs/compareGCvar: new program to display difference in a variable
-   between two files
- 
-2011-01-12 Magnus Hagdorn
- * Makefile.am: remove gold standard distribution directory once tar-balled
- * configure.in: make sure path to gold standard is absolute
- * extra_rules.am: report missing files; make sure data to be compared has been
-   computed; only create directory if files are to be copied, use hard links
-   rather than copy the files
- * example-drivers/Makefile.am: add a check-data target
- * example-drivers/EISMINT-3/Makefile.am: ditto
- * tests/EISMINT/EISMINT-1/Makefile.am: specify which data files are required
-   for gold standard
- * tests/EISMINT/EISMINT-2/Makefile.am: ditto
- * tests/exact-isothermal/Makefile.am: add a check-data and dist-gold-standard
-   target
- * tests/exact-isothermal/tests/Makefile.am: include extra_rules.am
-
-2010-12-03 Sarah Shannon
- * extra_rules.am: add dist-gold-standard rule to create a tar file of test data	
- * Makefile.am: ditto
-	
-2010-11-25 Sarah Shannon
- * extra_rules.am: add check-data rule to compare tests to gold standards
-
-2010-11-24 Magnus Hagdorn
- * extra_rules.am: add macro to find relative builddir path; use it to find
-   gold standard files
-
-2010-09-01 Magnus Hagdorn
- * PyGC/progs/plotEISMINT2stats: print legend if more than one file is
-   specified on command line
-
-2010-07-30 Magnus Hagdorn
- * extra_rules.am: pass all dependencies to glide launcher
- * PyGC/data/Makefile.am: add new file
- * PyGC/data/eismint.prof: add file containing profile for EISMINT plots
- * example-drivers/EISMINT-3/EISMINT-3/Makefile.am: remove jid files
- * example-drivers/eis/fenscan/Makefile.am: ditto
- * tests/EISMINT/EISMINT-1/Makefile.am: ditto
- * tests/EISMINT/EISMINT-2/Makefile.am: ditto
- * tests/EISMINT/benchmarks/Makefile.am: ditto
- * /tests/EISMINT/erosion/Makefile.am: ditto
- * tests/EISMINT/isos/Makefile.am: remove jid files; add some plotting
- * tests/EISMINT/lin-non_lin/Makefile.am: ditto
- * tests/exact-isothermal/tests/Makefile.am: ditto
- * scripts/glide_launch.py: use subprocess module to start glide; when
-   submitting jobs to SGE figure out if job depends on completion of
-   another and store job ID in file
-=======
 2010-09-21 Magnus Hagdorn
  * example-drivers/eis/src/Makefile.am: find include file
  * libglint/Makefile.am: ditto
->>>>>>> 406dcb9d
 
 2010-07-19 Magnus Hagdorn
  * PyGC/PyGC/GC_options.py: add new option
@@ -275,14 +208,11 @@
  * moved glint_example_clim.F90 from example_drivers/glint/src to libglint
   (This module is not a driver, and it is needed for the CESM build.)
 
-<<<<<<< HEAD
-=======
 2010-05-19 Ian Rutt
  * libglimmer/glimmer_ncdf.F90: removed almost-duplicate definition of
 	glimmer_scales from merged code, and reconciled with definition in
 	libglimmer/glimmer_scales.F90.
 
->>>>>>> 406dcb9d
 2010-05-11 Magnus Hagdorn
  * m4macros/glimmer.m4: fix macro to look for new config script
 
