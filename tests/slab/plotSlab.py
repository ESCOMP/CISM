--- conflicted
+++ resolved
@@ -1,8 +1,4 @@
-<<<<<<< HEAD
-#!/usr/bin/env python2
-=======
 #!/usr/bin/env python
->>>>>>> ef8c8af9
 
 """
 This script plots the results of an experiment with an ice "slab" on an
@@ -31,14 +27,6 @@
 
 from netCDF import *
 from math import tan, pi, sin, cos, atan
-<<<<<<< HEAD
-
-# Get hard-coded parameters from the run script.
-from runSlab import rhoi, grav
-
-import ConfigParser
-=======
->>>>>>> ef8c8af9
 
 # Get hard-coded parameters from the run script.
 from runSlab import rhoi, grav
@@ -179,21 +167,13 @@
     # Get gn and default_flwa from the config file
 
     try:
-<<<<<<< HEAD
-        config_parser = ConfigParser.SafeConfigParser()
-=======
         config_parser = configparser.ConfigParser()
->>>>>>> ef8c8af9
         config_parser.read( configpath )
 
         gn = float(config_parser.get('parameters','n_glen'))
         flwa = float(config_parser.get('parameters', 'default_flwa'))
 
-<<<<<<< HEAD
-    except ConfigParser.Error as error:
-=======
     except configparser.Error as error:
->>>>>>> ef8c8af9
         print("Error parsing " + args.config )
         print("   "),
         print(error)
